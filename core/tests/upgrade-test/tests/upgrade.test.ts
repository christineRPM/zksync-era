--- conflicted
+++ resolved
@@ -19,13 +19,6 @@
 import path from 'path';
 import { ZKSYNC_MAIN_ABI } from 'zksync-ethers/build/utils';
 import { logsTestPath } from 'utils/build/logs';
-<<<<<<< HEAD
-=======
-
-async function logsPath(name: string): Promise<string> {
-    return await logsTestPath(fileConfig.chain, 'logs/upgrade/', name);
-}
->>>>>>> 0d83184d
 
 async function logsPath(name: string): Promise<string> {
     return await logsTestPath(fileConfig.chain, 'logs/upgrade/', name);
@@ -38,11 +31,7 @@
 const contracts: Contracts = initContracts(pathToHome, fileConfig.loadFromFile);
 
 const ZK_CHAIN_INTERFACE = JSON.parse(
-<<<<<<< HEAD
     readFileSync(pathToHome + '/contracts/l1-contracts/out/IZKChain.sol/IZKChain.json').toString()
-=======
-    readFileSync(pathToHome + '/contracts/l1-contracts/out/IZkSyncHyperchain.sol/IZkSyncHyperchain.json').toString()
->>>>>>> 0d83184d
 ).abi;
 
 const depositAmount = ethers.parseEther('0.001');
@@ -132,10 +121,7 @@
         ethProviderAddress = secretsConfig.l1.l1_rpc_url;
         web3JsonRpc = generalConfig.api.web3_json_rpc.http_url;
         contractsL2DefaultUpgradeAddr = contractsConfig.l2.default_l2_upgrader;
-<<<<<<< HEAD
         bytecodeSupplier = contractsConfig.ecosystem_contracts.l1_bytecodes_supplier_addr;
-=======
->>>>>>> 0d83184d
         contractsPriorityTxMaxGasLimit = '72000000';
 
         gatewayInfo = getGatewayInfo(pathToHome, fileConfig.chain);
@@ -194,11 +180,7 @@
 
         const l1CtmContract = new ethers.Contract(
             contractsConfig.ecosystem_contracts.state_transition_proxy_addr,
-<<<<<<< HEAD
             contracts.chainTypeManager,
-=======
-            contracts.stateTransitionManager,
->>>>>>> 0d83184d
             tester.syncWallet.providerL1
         );
         ecosystemGovernance = await l1CtmContract.owner();
@@ -284,18 +266,11 @@
         );
 
         bootloaderHash = ethers.hexlify(zksync.utils.hashBytecode(bootloaderCode));
-<<<<<<< HEAD
         defaultAccountHash = ethers.hexlify(zksync.utils.hashBytecode(defaultAACode));
 
         await publishBytecode(tester.ethWallet, bytecodeSupplier, bootloaderCode);
         await publishBytecode(tester.ethWallet, bytecodeSupplier, defaultAACode);
         await publishBytecode(tester.ethWallet, bytecodeSupplier, forceDeployBytecode);
-=======
-
-        await publishBytecode(tester.syncWallet, bootloaderCode);
-        await publishBytecode(tester.syncWallet, defaultAACode);
-        await publishBytecode(tester.syncWallet, forceDeployBytecode);
->>>>>>> 0d83184d
     });
 
     step('Schedule governance call', async () => {
@@ -374,20 +349,11 @@
         );
 
         console.log('Sending chain admin operation');
-<<<<<<< HEAD
         await sendChainAdminOperation({
             target: await slChainAdminContract.getAddress(),
             data: setTimestampCalldata,
             value: 0
         });
-=======
-        await (
-            await slAdminGovWallet.sendTransaction({
-                to: await slChainAdminContract.getAddress(),
-                data: setTimestampCalldata
-            })
-        ).wait();
->>>>>>> 0d83184d
 
         // Wait for server to process L1 event.
         await utils.sleep(2);
@@ -510,14 +476,10 @@
             ? pathToHome + '/contracts/l1-contracts/zkout/DefaultUpgrade.sol/DefaultUpgrade.json'
             : pathToHome + '/contracts/l1-contracts/out/DefaultUpgrade.sol/DefaultUpgrade.json';
 
-<<<<<<< HEAD
-        const bytecode = '0x' + JSON.parse(readFileSync(bytecodePath).toString()).bytecode.object;
-=======
         let bytecode = JSON.parse(readFileSync(bytecodePath).toString()).bytecode.object;
         if (!bytecode.startsWith('0x')) {
             bytecode = '0x' + bytecode;
         }
->>>>>>> 0d83184d
 
         if (gatewayInfo) {
             const factory = new zksync.ContractFactory([], bytecode, runner);
@@ -543,7 +505,6 @@
     }
 }
 
-<<<<<<< HEAD
 async function publishBytecode(wallet: ethers.Wallet, bytecodeSupplierAddr: string, bytecode: string) {
     const hash = zksync.utils.hashBytecode(bytecode);
     const abi = [
@@ -556,20 +517,6 @@
     if (block == BigInt(0)) {
         await (await contract.publishBytecode(bytecode)).wait();
     }
-=======
-async function publishBytecode(wallet: zksync.Wallet, bytecode: string) {
-    const txHandle = await wallet.requestExecute({
-        contractAddress: ethers.ZeroAddress,
-        calldata: '0x',
-        l2GasLimit: 20000000,
-        factoryDeps: [bytecode],
-        overrides: {
-            gasLimit: 3000000
-        }
-    });
-    await txHandle.wait();
-    await waitForNewL1Batch(wallet);
->>>>>>> 0d83184d
 }
 
 async function checkedRandomTransfer(sender: zksync.Wallet, amount: bigint): Promise<zksync.types.TransactionResponse> {
@@ -678,11 +625,7 @@
         const zksyncAddress = await l2Provider.getMainContractAddress();
         settlementLayerDiamondProxy = new ethers.Contract(zksyncAddress, ZK_CHAIN_INTERFACE, l1Provider);
     }
-<<<<<<< HEAD
     const settlementLayerCTMAddress = await settlementLayerDiamondProxy.getChainTypeManager();
-=======
-    const settlementLayerCTMAddress = await settlementLayerDiamondProxy.getStateTransitionManager();
->>>>>>> 0d83184d
 
     const oldProtocolVersion = Number(await settlementLayerDiamondProxy.getProtocolVersion());
     const newProtocolVersion = addToProtocolVersion(oldProtocolVersion, 1, 1);
@@ -710,11 +653,7 @@
     };
 
     // Prepare calldata for upgrading STM
-<<<<<<< HEAD
     const stmUpgradeCalldata = contracts.chainTypeManager.encodeFunctionData('setNewVersionUpgrade', [
-=======
-    const stmUpgradeCalldata = contracts.stateTransitionManager.encodeFunctionData('setNewVersionUpgrade', [
->>>>>>> 0d83184d
         upgradeParam,
         oldProtocolVersion,
         // The protocol version will not have any deadline in this upgrade
@@ -906,12 +845,9 @@
         chain,
         config: 'gateway_chain.yaml'
     });
-<<<<<<< HEAD
-=======
     if (!gatewayChainConfig) {
         return null;
     }
->>>>>>> 0d83184d
 
     if (gatewayChainConfig.gateway_chain_id) {
         const secretsConfig = loadConfig({
