--- conflicted
+++ resolved
@@ -105,20 +105,18 @@
             .await
             .map_err(|err| ClientError::NetworkError(err.to_string()))?;
 
-<<<<<<< HEAD
         let bridgehub_address = provider
             .get_bridgehub_contract()
             .await
             .map_err(|err| ClientError::NetworkError(err.to_string()))?;
 
-=======
         let eth_web3_url = eth_web3_url
             .as_ref()
             .parse::<SensitiveUrl>()
             .map_err(|err| ClientError::NetworkError(err.to_string()))?;
         let query_client = QueryClient::new(eth_web3_url)
             .map_err(|err| ClientError::NetworkError(err.to_string()))?;
->>>>>>> a8c45995
+
         let eth_client = SigningClient::new(
             Box::new(query_client).for_component("provider"),
             hyperchain_contract(),
@@ -426,10 +424,9 @@
             .await
             .map_err(|e| ClientError::NetworkError(e.to_string()))?;
         let value = base_cost + operator_tip + l2_value;
-<<<<<<< HEAD
 
         let tx = if self.use_legacy {
-            let tx_data = self.eth_client.encode_tx_data(
+            let tx_data = self.client().encode_tx_data(
                 "requestL2Transaction",
                 (
                     contract_address,
@@ -442,7 +439,7 @@
                 )
                     .into_tokens(),
             );
-            self.eth_client
+            self.client()
                 .sign_prepared_tx(
                     tx_data,
                     Options::with(|f| {
@@ -450,7 +447,6 @@
                         f.value = Some(value);
                         f.gas_price = Some(gas_price)
                     }),
-                    "zksync-rs",
                 )
                 .await
                 .map_err(|e| ClientError::NetworkError(e.to_string()))?
@@ -464,11 +460,6 @@
             let params = (
                 self.l2_chain_id,
                 value,
-=======
-        let tx_data = self.client().encode_tx_data(
-            "requestL2Transaction",
-            (
->>>>>>> a8c45995
                 contract_address,
                 l2_value,
                 calldata,
@@ -478,12 +469,11 @@
                 refund_recipient,
             );
 
-<<<<<<< HEAD
             let data = contract_function
                 .encode_input(&[ethabi::Token::Tuple(params.into_tokens())])
                 .expect("failed to encode parameters");
 
-            self.eth_client
+            self.client()
                 .sign_prepared_tx_for_addr(
                     data,
                     bridgehub_address,
@@ -492,25 +482,10 @@
                         f.value = Some(value);
                         f.gas_price = Some(gas_price)
                     }),
-                    "provider",
                 )
                 .await
                 .map_err(|_| ClientError::IncorrectCredentials)?
         };
-=======
-        let tx = self
-            .client()
-            .sign_prepared_tx(
-                tx_data,
-                Options::with(|f| {
-                    f.gas = Some(U256::from(300000));
-                    f.value = Some(value);
-                    f.gas_price = Some(gas_price)
-                }),
-            )
-            .await
-            .map_err(|e| ClientError::NetworkError(e.to_string()))?;
->>>>>>> a8c45995
 
         let tx_hash = self
             .query_client()
@@ -631,8 +606,8 @@
                     .encode_input(&params.into_tokens())
                     .expect("failed to encode parameters");
 
-                self.eth_client
-                    .sign_prepared_tx_for_addr(data, bridge_address, options, "provider")
+                self.client()
+                    .sign_prepared_tx_for_addr(data, bridge_address, options)
                     .await
                     .map_err(|_| ClientError::IncorrectCredentials)?
             } else {
@@ -663,22 +638,13 @@
                     .encode_input(&[ethabi::Token::Tuple(params.into_tokens())])
                     .expect("failed to encode parameters");
 
-                self.eth_client
-                    .sign_prepared_tx_for_addr(data, bridgehub_address, options, "provider")
+                self.client()
+                    .sign_prepared_tx_for_addr(data, bridgehub_address, options)
                     .await
                     .map_err(|_| ClientError::IncorrectCredentials)?
             };
 
-<<<<<<< HEAD
-            self.eth_client
-=======
-            let signed_tx = self
-                .eth_client
-                .sign_prepared_tx_for_addr(data, bridge_address, options)
-                .await
-                .map_err(|_| ClientError::IncorrectCredentials)?;
             self.query_client()
->>>>>>> a8c45995
                 .send_raw_tx(signed_tx.raw_tx)
                 .await
                 .map_err(|err| ClientError::NetworkError(err.to_string()))?
