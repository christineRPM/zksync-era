--- conflicted
+++ resolved
@@ -313,12 +313,7 @@
                 pathToHome,
                 configsFolderSuffix: 'external_node',
                 chain: fileConfig.chain,
-<<<<<<< HEAD
                 config: 'general.yaml'
-=======
-                configsFolderSuffix: 'external_node',
-                config: 'external_node.yaml'
->>>>>>> 30c48c71
             });
             const walletsConfig = loadConfig({ pathToHome, chain: fileConfig.chain, config: 'wallets.yaml' });
 
