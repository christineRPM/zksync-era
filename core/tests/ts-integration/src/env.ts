--- conflicted
+++ resolved
@@ -44,15 +44,10 @@
     throw new Error('Failed to wait for the server to start');
 }
 
-<<<<<<< HEAD
-function getMainWalletPk(pathToHome: string, network: string): string {
-    if (isNetworkLocal(network)) {
-=======
 function getMainWalletPk(pathToHome: string): string {
     if (process.env.MASTER_WALLET_PK) {
         return process.env.MASTER_WALLET_PK;
     } else {
->>>>>>> 3506731d
         const testConfigPath = path.join(pathToHome, `etc/test_config/constant`);
         const ethTestConfig = JSON.parse(fs.readFileSync(`${testConfigPath}/eth.json`, { encoding: 'utf-8' }));
 
