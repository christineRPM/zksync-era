import * as fs from 'fs';
import * as zksync from 'zksync-ethers';
import * as ethers from 'ethers';
import * as hre from 'hardhat';
import { ZkSyncArtifact } from '@matterlabs/hardhat-zksync-solc/dist/src/types';

export const SYSTEM_CONTEXT_ADDRESS = '0x000000000000000000000000000000000000800b';

/**
 * Loads the test contract
 *
 * @param name Name of the contract, e.g. `Counter`
 * @returns Artifact containing the bytecode and ABI of the contract.
 */
export function getTestContract(name: string): ZkSyncArtifact {
    const artifact = hre.artifacts.readArtifactSync(name);
    return artifact as ZkSyncArtifact;
}

/**
 * Loads the `*.sol` file for a test contract.
 *
 * @param relativePath Path relative to the `ts-integration/contracts` folder (e.g. `contra).
 * @returns Conta
 */
export function getContractSource(relativePath: string): string {
    const contractPath = `${__dirname}/../contracts/${relativePath}`;
    const source = fs.readFileSync(contractPath, 'utf8');
    return source;
}

export function readContract(path: string, fileName: string) {
    return JSON.parse(fs.readFileSync(`${path}/${fileName}.sol/${fileName}.json`, { encoding: 'utf-8' }));
}

/**
 * Performs a contract deployment
 *
 * @param initiator Wallet from which contract should be deployed
 * @param artifact ABI and bytecode of the contract
 * @param args Constructor arguments for the contract
 * @param deploymentType Optional: should be set to `createAccount` if deployed contract would represent an account.
 * @param overrides Optional: overrides for the deployment transaction.
 * @returns Deployed contract object (with `initiator` wallet attached).
 */
export async function deployContract(
    initiator: zksync.Wallet,
    artifact: ZkSyncArtifact,
    args: any[],
    deploymentType?: zksync.types.DeploymentType,
    overrides: any = {}
): Promise<zksync.Contract> {
    const contractFactory = new zksync.ContractFactory(artifact.abi, artifact.bytecode, initiator, deploymentType);
    const contract = (await contractFactory.deploy(...args, overrides)) as zksync.Contract;
    await contract.waitForDeployment();
    return contract;
}

/**
 * Just performs a transaction. Can be used when you don't care about a particular action,
 * but just need a transaction to be executed.
 *
 * @param wallet Wallet to send a transaction from. Should have enough balance to cover the fee.
 * @returns Transaction receipt.
 */
export async function anyTransaction(wallet: zksync.Wallet): Promise<ethers.TransactionReceipt> {
    return await wallet.transfer({ to: wallet.address, amount: 0 }).then((tx) => tx.wait());
}

/**
 * Waits until a new L1 batch is created on ZKsync node.
 * This function attempts to trigger this action by sending an additional transaction,
 * however it may not be enough in some env (e.g. if some testnet is configured to utilize the block capacity).
 *
 * @param wallet Wallet to send transaction from. Should have enough balance to cover the fee.
 */
export async function waitForNewL1Batch(wallet: zksync.Wallet): Promise<zksync.types.TransactionReceipt> {
    // Send a dummy transaction and wait until the new L1 batch is created.
    const oldReceipt = await anyTransaction(wallet);
    // Invariant: even with 1 transaction, l1 batch must be eventually sealed, so this loop must exit.
    while (!(await wallet.provider.getTransactionReceipt(oldReceipt.hash))?.l1BatchNumber) {
        await zksync.utils.sleep(wallet.provider.pollingInterval);
    }
    return (await wallet.provider.getTransactionReceipt(oldReceipt.hash))!;
}

/**
 * Waits until the requested block is finalized.
 *
 * @param wallet Wallet to use to poll the server.
 * @param blockNumber Number of block.
 */
export async function waitUntilBlockFinalized(wallet: zksync.Wallet, blockNumber: number) {
    while (true) {
        const block = await wallet.provider.getBlock('finalized');
        if (blockNumber <= block.number) {
            break;
        } else {
            await zksync.utils.sleep(wallet.provider.pollingInterval);
        }
    }
}

export async function waitForL2ToL1LogProof(wallet: zksync.Wallet, blockNumber: number, txHash: string) {
<<<<<<< HEAD
    // TODO: do we need to have it here? Probably makes sense to have it in some SDK
    await waitUntilBlockFinalized(wallet, blockNumber);
=======
    // First, we wait for block to be finalized.
    await waitUntilBlockFinalized(wallet, blockNumber);

    // Second, we wait for the log proof.
>>>>>>> a21d89e0
    while ((await wallet.provider.getLogProof(txHash)) == null) {
        await zksync.utils.sleep(wallet.provider.pollingInterval);
    }
}

/**
 * Returns an increased gas price to decrease chances of L1 transactions being stuck
 *
 * @param wallet Wallet to use to fetch the gas price.
 * @returns Scaled gas price.
 */
export async function scaledGasPrice(wallet: ethers.Wallet | zksync.Wallet): Promise<bigint> {
    const provider = wallet.provider;
    if (!provider) {
        throw new Error('Wallet should have provider');
    }
    const feeData = await provider.getFeeData();
    const gasPrice = feeData.gasPrice;
    if (!gasPrice) {
        throw new Error('Failed to fetch gas price');
    }
    // Increase by 40%
    return (gasPrice * 140n) / 100n;
}

export const bigIntReviver = (_: string, value: any) => {
    if (typeof value === 'string' && value.endsWith('n')) {
        const number = value.slice(0, -1);
        if (/^-?\d+$/.test(number)) {
            return BigInt(number);
        }
    }
    return value;
};

export const bigIntReplacer = (_: string, value: any) => {
    if (typeof value === 'bigint') {
        return `${value}n`;
    }
    return value;
};

export function bigIntMax(...args: bigint[]) {
    if (args.length === 0) {
        throw new Error('No arguments provided');
    }

    return args.reduce((max, current) => (current > max ? current : max), args[0]);
}

export function isLocalHost(network: string): boolean {
    return network == 'localhost';
}<|MERGE_RESOLUTION|>--- conflicted
+++ resolved
@@ -102,15 +102,10 @@
 }
 
 export async function waitForL2ToL1LogProof(wallet: zksync.Wallet, blockNumber: number, txHash: string) {
-<<<<<<< HEAD
-    // TODO: do we need to have it here? Probably makes sense to have it in some SDK
-    await waitUntilBlockFinalized(wallet, blockNumber);
-=======
     // First, we wait for block to be finalized.
     await waitUntilBlockFinalized(wallet, blockNumber);
 
     // Second, we wait for the log proof.
->>>>>>> a21d89e0
     while ((await wallet.provider.getLogProof(txHash)) == null) {
         await zksync.utils.sleep(wallet.provider.pollingInterval);
     }
