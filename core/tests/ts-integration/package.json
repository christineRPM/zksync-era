{
<<<<<<< HEAD
    "name": "ts-integration",
    "version": "0.1.0",
    "license": "MIT",
    "private": true,
    "scripts": {
        "test": "zk f jest --forceExit --testTimeout 120000",
        "long-running-test": "zk f jest",
        "fee-test": "RUN_FEE_TEST=1 zk f jest -- fees.test.ts",
        "api-test": "zk f jest -- api/web3.test.ts api/debug.test.ts",
        "contract-verification-test": "zk f jest -- api/contract-verification.test.ts",
        "build": "hardhat compile",
        "build-yul": "hardhat run scripts/compile-yul.ts"
    },
    "devDependencies": {
        "@matterlabs/hardhat-zksync-deploy":  "^0.6.5",
        "@matterlabs/hardhat-zksync-solc": "0.4.2",
        "@matterlabs/hardhat-zksync-vyper": "^1.0.0",
        "@nomiclabs/hardhat-vyper": "^3.0.5",
        "@types/jest": "^29.0.3",
        "@types/node": "^18.19.15",
        "@types/node-fetch": "^2.5.7",
        "chalk": "^4.0.0",
        "ethereumjs-abi": "^0.6.8",
        "ethers": "~5.7.0",
        "hardhat": "=2.16.0",
        "jest": "^29.0.3",
        "jest-matcher-utils": "^29.0.3",
        "node-fetch": "^2.6.1",
        "ts-jest": "^29.0.1",
        "ts-node": "^10.1.0",
        "typescript": "^4.3.5",
        "zksync-ethers": "https://github.com/zksync-sdk/zksync-ethers#ethers-v5-feat/bridgehub"
    }
=======
  "name": "ts-integration",
  "version": "0.1.0",
  "license": "MIT",
  "private": true,
  "scripts": {
    "test": "zk f jest --forceExit --testTimeout 60000",
    "long-running-test": "zk f jest",
    "fee-test": "RUN_FEE_TEST=1 zk f jest -- fees.test.ts",
    "api-test": "zk f jest -- api/web3.test.ts api/debug.test.ts",
    "contract-verification-test": "zk f jest -- api/contract-verification.test.ts",
    "build": "hardhat compile",
    "build-yul": "hardhat run scripts/compile-yul.ts"
  },
  "devDependencies": {
    "@matterlabs/hardhat-zksync-deploy": "^0.6.1",
    "@matterlabs/hardhat-zksync-solc": "0.4.2",
    "@matterlabs/hardhat-zksync-vyper": "^1.0.0",
    "@nomiclabs/hardhat-vyper": "^3.0.5",
    "@types/jest": "^29.0.3",
    "@types/node": "^18.19.15",
    "@types/node-fetch": "^2.5.7",
    "chalk": "^4.0.0",
    "ethereumjs-abi": "^0.6.8",
    "ethers": "~5.7.0",
    "hardhat": "=2.16.0",
    "jest": "^29.0.3",
    "jest-matcher-utils": "^29.0.3",
    "node-fetch": "^2.6.1",
    "ts-jest": "^29.0.1",
    "ts-node": "^10.1.0",
    "typescript": "^4.3.5",
    "zksync-web3": "^0.15.5",
    "elliptic": "^6.5.5"
  }
>>>>>>> 5ed92b98
}<|MERGE_RESOLUTION|>--- conflicted
+++ resolved
@@ -1,5 +1,4 @@
 {
-<<<<<<< HEAD
     "name": "ts-integration",
     "version": "0.1.0",
     "license": "MIT",
@@ -31,42 +30,7 @@
         "ts-jest": "^29.0.1",
         "ts-node": "^10.1.0",
         "typescript": "^4.3.5",
-        "zksync-ethers": "https://github.com/zksync-sdk/zksync-ethers#ethers-v5-feat/bridgehub"
+        "zksync-ethers": "https://github.com/zksync-sdk/zksync-ethers#ethers-v5-feat/bridgehub",
+        "elliptic": "^6.5.5"
     }
-=======
-  "name": "ts-integration",
-  "version": "0.1.0",
-  "license": "MIT",
-  "private": true,
-  "scripts": {
-    "test": "zk f jest --forceExit --testTimeout 60000",
-    "long-running-test": "zk f jest",
-    "fee-test": "RUN_FEE_TEST=1 zk f jest -- fees.test.ts",
-    "api-test": "zk f jest -- api/web3.test.ts api/debug.test.ts",
-    "contract-verification-test": "zk f jest -- api/contract-verification.test.ts",
-    "build": "hardhat compile",
-    "build-yul": "hardhat run scripts/compile-yul.ts"
-  },
-  "devDependencies": {
-    "@matterlabs/hardhat-zksync-deploy": "^0.6.1",
-    "@matterlabs/hardhat-zksync-solc": "0.4.2",
-    "@matterlabs/hardhat-zksync-vyper": "^1.0.0",
-    "@nomiclabs/hardhat-vyper": "^3.0.5",
-    "@types/jest": "^29.0.3",
-    "@types/node": "^18.19.15",
-    "@types/node-fetch": "^2.5.7",
-    "chalk": "^4.0.0",
-    "ethereumjs-abi": "^0.6.8",
-    "ethers": "~5.7.0",
-    "hardhat": "=2.16.0",
-    "jest": "^29.0.3",
-    "jest-matcher-utils": "^29.0.3",
-    "node-fetch": "^2.6.1",
-    "ts-jest": "^29.0.1",
-    "ts-node": "^10.1.0",
-    "typescript": "^4.3.5",
-    "zksync-web3": "^0.15.5",
-    "elliptic": "^6.5.5"
-  }
->>>>>>> 5ed92b98
 }