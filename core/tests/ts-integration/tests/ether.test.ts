--- conflicted
+++ resolved
@@ -10,12 +10,7 @@
 } from '../src/modifiers/balance-checker';
 import { checkReceipt } from '../src/modifiers/receipt-check';
 
-<<<<<<< HEAD
-// import * as zksync from 'zksync-ethers';
 import * as zksync from 'zksync-ethers-interop-support';
-=======
-import * as zksync from 'zksync-ethers';
->>>>>>> e3759a27
 import { scaledGasPrice, waitForL2ToL1LogProof } from '../src/helpers';
 import { ethers } from 'ethers';
 
@@ -66,11 +61,7 @@
 
         const l2GasLimit = await alice.provider.estimateDefaultBridgeDepositL2Gas(
             alice.providerL1!,
-<<<<<<< HEAD
-            zksync.utils.ETH_ADDRESS,
-=======
             zksync.utils.ETH_ADDRESS_IN_CONTRACTS,
->>>>>>> e3759a27
             amount,
             alice.address,
             alice.address,
