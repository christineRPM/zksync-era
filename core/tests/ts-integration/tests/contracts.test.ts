/**
 * Generic tests checking the deployed smart contract behavior.
 *
 * Note: if you are going to write multiple tests checking specific topic (e.g. `CREATE2` behavior or something like this),
 * consider creating a separate suite.
 * Let's try to keep only relatively simple and self-contained tests here.
 */

import { TestMaster } from '../src';
import { deployContract, getTestContract, scaledGasPrice, waitForNewL1Batch } from '../src/helpers';
import { shouldOnlyTakeFee } from '../src/modifiers/balance-checker';

import * as ethers from 'ethers';
import * as zksync from 'zksync-ethers';
import * as elliptic from 'elliptic';
import { RetryProvider } from '../src/retry-provider';

const SECONDS = 1000;
jest.setTimeout(300 * SECONDS);

// TODO: Leave only important ones.
const contracts = {
    counter: getTestContract('Counter'),
    constructor: getTestContract('SimpleConstructor'),
    expensive: getTestContract('Expensive'),
    infinite: getTestContract('InfiniteLoop'),
    create: {
        ...getTestContract('Import'),
        factoryDep: getTestContract('Foo').bytecode
    },
    context: getTestContract('Context'),
    error: getTestContract('SimpleRequire')
};

describe('Smart contract behavior checks', () => {
    let testMaster: TestMaster;
    let alice: zksync.Wallet;

    // Contracts shared in several tests.
    let counterContract: zksync.Contract;
    let expensiveContract: zksync.Contract;

    beforeAll(() => {
        testMaster = TestMaster.getInstance(__filename);
        alice = testMaster.mainAccount();
    });

    test('Should deploy & call a contract', async () => {
        counterContract = await deployContract(alice, contracts.counter, []);
        const feeCheck = await shouldOnlyTakeFee(alice);

        // Change the storage slot and ensure it actually changes.
        expect(counterContract.get()).resolves.toEqual(0n);
        await expect(counterContract.increment(42)).toBeAccepted([feeCheck]);
        expect(counterContract.get()).resolves.toEqual(42n);
    });

    test('Should deploy contract with a constructor', async () => {
        const contract1 = await deployContract(alice, contracts.constructor, [2, 3, false]);
        await expect(contract1.get()).resolves.toEqual(2n * 3n);

        const contract2 = await deployContract(alice, contracts.constructor, [5, 10, false]);
        await expect(contract2.get()).resolves.toEqual(5n * 10n);
    });

    test('Should deploy contract with create', async () => {
        const contractFactory = new zksync.ContractFactory(contracts.create.abi, contracts.create.bytecode, alice);
        const contract = (await contractFactory.deploy({
            customData: {
                factoryDeps: [contracts.create.factoryDep]
            }
        })) as zksync.Contract;
        await contract.waitForDeployment();
        await expect(contract.getFooName()).resolves.toBe('Foo');
    });

    test('Should perform "expensive" contract calls', async () => {
<<<<<<< HEAD
        const expensiveContract = await deployContract(alice, contracts.expensive, []);

        // First, check that the transaction that is too expensive would be rejected by the API server.
        await expect(expensiveContract.expensive(5000)).toBeRejected();
=======
        expensiveContract = await deployContract(alice, contracts.expensive, []);
        //  Check that the transaction that is too expensive would be rejected by the API server.
        await expect(expensiveContract.expensive(15000)).toBeRejected();
    });
>>>>>>> 3506731d

    test('Should perform underpriced "expensive" contract calls', async () => {
        //  Check that processable transaction may fail with "out of gas" error.
        // To do so, we estimate gas for arg "1" and supply it to arg "20".
        // This guarantees that transaction won't fail during verification.
        const lowGasLimit = await expensiveContract.expensive.estimateGas(1);
        await expect(
            expensiveContract.expensive(20, {
                gasLimit: lowGasLimit
            })
        ).toBeReverted();
    });

    test('Should fail an infinite loop transaction', async () => {
        if (testMaster.isFastMode()) {
            // TODO: This test currently doesn't work on stage (ZKD-552).
            console.log(`This test is disabled. If you see this line, please check if the issue is resolved`);
            return;
        }

        const gasPrice = await scaledGasPrice(alice);
        const infiniteLoop = await deployContract(alice, contracts.infinite, []);

        // Test eth_call first
        // TODO: provide a proper error for transactions that consume too much gas.
        // await expect(infiniteLoop.callStatic.infiniteLoop()).toBeRejected('cannot estimate transaction: out of gas');
        // ...and then an actual transaction
        await expect(infiniteLoop.infiniteLoop({ gasLimit: 1_000_000, gasPrice })).toBeReverted([]);
    });

    test('Should test reverting storage logs', async () => {
        // In this test we check that if transaction reverts, it rolls back the storage slots.
        const prevValue = await counterContract.get();
        const gasPrice = await scaledGasPrice(alice);

        // We manually provide a constant, since otherwise the exception would be thrown
        // while estimating gas
        await expect(counterContract.incrementWithRevert(5, true, { gasLimit: 5000000, gasPrice })).toBeReverted([]);

        // The tx has been reverted, so the value Should not have been changed:
        const newValue = await counterContract.get();
        expect(newValue).toEqual(prevValue); // The counter has changed despite the revert
    });

    test('Should not allow invalid constructor calldata', async () => {
        const randomWrongArgs = [12, 12, true];
        await expect(deployContract(alice, contracts.counter, randomWrongArgs)).toBeRejected(
            'incorrect number of arguments to constructor'
        );
    });

    test('Should not allow invalid contract bytecode', async () => {
        // In this test we ensure that bytecode validity is checked by server.

        // Helpers to interact with the RPC API directly.
        const send = (tx: any) => alice.provider.send('eth_sendRawTransaction', [zksync.utils.serializeEip712(tx)]);
        const call = (tx: any) => alice.provider.send('eth_call', [alice.provider.getRpcTransaction(tx)]);
        const estimateGas = (tx: any) => alice.provider.send('eth_estimateGas', [alice.provider.getRpcTransaction(tx)]);
        // Prepares an invalid serialized transaction with the bytecode of provided length.
        const invalidTx = (length: number) => invalidBytecodeTestTransaction(alice.provider, [new Uint8Array(length)]);

        const txWithUnchunkableBytecode = await invalidTx(17);
        const unchunkableError = 'Bytecode length is not divisible by 32';
        await expect(send(txWithUnchunkableBytecode)).toBeRejected(unchunkableError);

        /*
        Ethers v6 error handling is not capable of handling this format of messages.
        See: https://github.com/ethers-io/ethers.js/blob/main/src.ts/providers/provider-jsonrpc.ts#L976
        {
          code: 3,
          message: 'Failed to serialize transaction: factory dependency #0 is invalid: Bytecode length is not divisible by 32'
        }
         */
        await expect(call(txWithUnchunkableBytecode)).toBeRejected(/*unchunkableError*/);
        await expect(estimateGas(txWithUnchunkableBytecode)).toBeRejected(/*unchunkableError*/);

        const txWithBytecodeWithEvenChunks = await invalidTx(64);
        const evenChunksError = 'Bytecode has even number of 32-byte words';
        await expect(send(txWithBytecodeWithEvenChunks)).toBeRejected(evenChunksError);

        /*
        {
          code: 3,
          message: 'Failed to serialize transaction: factory dependency #0 is invalid: Bytecode has even number of 32-byte words'
        }
         */
        await expect(call(txWithBytecodeWithEvenChunks)).toBeRejected(/*evenChunksError*/);
        await expect(estimateGas(txWithBytecodeWithEvenChunks)).toBeRejected(/*evenChunksError*/);

        const longBytecodeLen = zksync.utils.MAX_BYTECODE_LEN_BYTES + 32;
        const txWithTooLongBytecode = await invalidTx(longBytecodeLen);
        const tooLongBytecodeError = `Bytecode too long: ${longBytecodeLen} bytes, while max ${zksync.utils.MAX_BYTECODE_LEN_BYTES} allowed`;
        await expect(send(txWithTooLongBytecode)).toBeRejected(tooLongBytecodeError);
        /*
        {
          code: 3,
          message: 'Failed to serialize transaction: factory dependency #0 is invalid: Bytecode too long: 2097152 bytes, while max 2097120 allowed'
        }
         */
        await expect(call(txWithTooLongBytecode)).toBeRejected(/*tooLongBytecodeError*/);
        await expect(estimateGas(txWithTooLongBytecode)).toBeRejected(/*tooLongBytecodeError*/);
    });

    test('Should interchangeably use ethers for eth calls', async () => {
        // In this test we make sure that we can use `ethers` `Contract` object and provider
        // to do an `eth_Call` and send transactions to ZKsync contract.
        // This check is important to ensure that external apps do not have to use our SDK and
        // can keep using `ethers` on their side.

        const rpcAddress = testMaster.environment().l2NodeUrl;
        const provider = new RetryProvider(rpcAddress);
        const wallet = new ethers.Wallet(alice.privateKey, provider);
        const ethersBasedContract = new ethers.Contract(
            await counterContract.getAddress(),
            counterContract.interface,
            wallet
        );

        const oldValue = await ethersBasedContract.get();
        await expect(ethersBasedContract.increment(1)).toBeAccepted([]);
        expect(ethersBasedContract.get()).resolves.toEqual(oldValue + 1n);
    });

    test('Should check that eth_call works with custom block tags', async () => {
        // Retrieve value normally.
        counterContract = await deployContract(alice, contracts.counter, []);
        const counterValue = await counterContract.get();

        // Check current block tag.
        await expect(counterContract.get.staticCall({ blockTag: 'pending' })).resolves.toEqual(counterValue);

        /*
        Ethers v6 error handling is not capable of handling this format of messages.
        See: https://github.com/ethers-io/ethers.js/blob/main/src.ts/providers/provider-jsonrpc.ts#L976
        {
          "code": -32602,
          "message": "Block with such an ID doesn't exist yet"
        }
         */
        // Block from the future.
        await expect(counterContract.get.staticCall({ blockTag: 1000000000 }))
            .toBeRejected
            //"Block with such an ID doesn't exist yet"
            ();

        // Genesis block
        await expect(counterContract.get.staticCall({ blockTag: 0 })).toBeRejected('could not decode result data');
    });

    test('Should correctly process msg.value inside constructor and in ethCall', async () => {
        const value = 1n;

        // Check that value provided to the constructor is processed.
        const contextContract = await deployContract(alice, contracts.context, [], undefined, { value });
        await expect(contextContract.valueOnCreate()).resolves.toEqual(value);

        // Check that value provided to `eth_Call` is processed.
        // This call won't return anything, but will throw if it'll result in a revert.
        await contextContract.requireMsgValue.staticCall(value, {
            value
        });
    });

    test('Should return correct error during fee estimation', async () => {
        const errorContract = await deployContract(alice, contracts.error, []);

        /*
         {
           "code": 3,
           "message": "execution reverted: longlonglonglonglonglonglonglonglonglonglonglonglonglonglonglonglonglonglonglonglonglonglonglonglonglonglonglonglonglonglonglonglonglonglonglonglonglonglonglonglonglonglonglonglonglonglonglonglonglong",
           "data": "0x08c379a0000000000000000000000000000000000000000000000000000000000000002000000000000000000000000000000000000000000000000000000000000000c86c6f6e676c6f6e676c6f6e676c6f6e676c6f6e676c6f6e676c6f6e676c6f6e676c6f6e676c6f6e676c6f6e676c6f6e676c6f6e676c6f6e676c6f6e676c6f6e676c6f6e676c6f6e676c6f6e676c6f6e676c6f6e676c6f6e676c6f6e676c6f6e676c6f6e676c6f6e676c6f6e676c6f6e676c6f6e676c6f6e676c6f6e676c6f6e676c6f6e676c6f6e676c6f6e676c6f6e676c6f6e676c6f6e676c6f6e676c6f6e676c6f6e676c6f6e676c6f6e676c6f6e676c6f6e676c6f6e676c6f6e676c6f6e676c6f6e676c6f6e67000000000000000000000000000000000000000000000000"
         }
         */
        await expect(errorContract.require_long.estimateGas()).toBeRevertedEstimateGas(/*'longlonglong'*/);
        await expect(errorContract.require_long()).toBeRevertedEthCall(/*'longlonglong'*/);
        await expect(errorContract.new_error.estimateGas()).toBeRevertedEstimateGas(
            undefined,
            '0x157bea60000000000000000000000000000000000000000000000000000000000000000100000000000000000000000000000000000000000000000000000000000000020000000000000000000000000000000000000000000000000000000000000001000000000000000000000000000000000000000000000000000000000000008000000000000000000000000000000000000000000000000000000000000000046461746100000000000000000000000000000000000000000000000000000000'
        );
        // execution reverted: TestError(uint256,uint256,uint256,string)
        await expect(errorContract.new_error.staticCall())
            .toBeRevertedEthCall
            /*
            undefined,
            '0x157bea60000000000000000000000000000000000000000000000000000000000000000100000000000000000000000000000000000000000000000000000000000000020000000000000000000000000000000000000000000000000000000000000001000000000000000000000000000000000000000000000000000000000000008000000000000000000000000000000000000000000000000000000000000000046461746100000000000000000000000000000000000000000000000000000000'
            */
            ();
    });

    test('Should check block properties for tx execution', async () => {
        if (testMaster.isFastMode()) {
            // This test requires a new L1 batch to be created, which may be very time consuming on stage.
            return;
        }

        // This test checks that block properties are correctly provided to the smart contracts.
        // Note that inside the VM we use l1 batches, not l2 blocks.
        // Also we have to use the `pending` block tag for eth calls, because by default it's "latest" and
        // will correspond to the last *sealed* batch (e.g. previous one).

        const contextContract = await deployContract(alice, contracts.context, []);
        const deploymentBlock = await contextContract.deploymentTransaction()!.blockNumber!;
        const deploymentBlockInfo = await alice.provider.getBlock(deploymentBlock);
        // If batch was not sealed, its number may not be present in the receipt.
        const deploymentl1Batch = deploymentBlockInfo.l1BatchNumber ?? (await alice.provider.getL1BatchNumber()) + 1;

        // Check that block gas limit is correct.
        const blockGasLimit = await contextContract.getBlockGasLimit({ blockTag: 'pending' });
        expect(blockGasLimit).toBeGreaterThan(0n);

        // Record values from the contract right after deployment to compare them with new ones later.
        const initialL1Batch = await contextContract.getBlockNumber({
            blockTag: 'pending'
        });
        const initialTimestamp = await contextContract.getBlockTimestamp({
            blockTag: 'pending'
        });
        // Soft check to verify that `tx.gasprice` doesn't revert.
        await contextContract.getTxGasPrice({ blockTag: 'pending' });

        // Check that current number of L1 batch on contract has sane value.
        // Here and below we use "gte"/"gt" instead of strict checks because tests are executed in parallel
        // and we can't guarantee a certain block commitment order.
        expect(initialL1Batch).toBeGreaterThanOrEqual(deploymentl1Batch);

        // Wait till the new L1 batch is created.
        await waitForNewL1Batch(alice);

        // Now we're sure than a new L1 batch is created, we may check the new properties.
        const newL1Batch = await contextContract.getBlockNumber({
            blockTag: 'pending'
        });
        const newTimestamp = await contextContract.getBlockTimestamp({
            blockTag: 'pending'
        });

        expect(newL1Batch).toBeGreaterThan(initialL1Batch); // New L1 batch number must be strictly greater
        expect(newTimestamp).toBeGreaterThanOrEqual(initialTimestamp); // New timestamp must not be less than previous one

        // And finally check block properties for the actual contract execution (not `eth_call`).
        const acceptedBlockLag = 20n;
        const acceptedTimestampLag = 600n;
        await expect(contextContract.checkBlockNumber(newL1Batch, newL1Batch + acceptedBlockLag)).toBeAccepted([]);
        // `newTimestamp` was received from the API, so actual timestamp in the state keeper may be lower.
        // This is why we use `initialTimestamp` here.
        await expect(
            contextContract.checkBlockTimestamp(initialTimestamp, initialTimestamp + acceptedTimestampLag)
        ).toBeAccepted([]);
    });

    test('Should successfully publish a large packable bytecode', async () => {
        // The rough length of the packed bytecode should be 350_000 / 4 = 87500,
        // which should fit into a batch
        const BYTECODE_LEN = 350_016 + 32; // +32 to ensure validity of the bytecode

        // Our current packing algorithm uses 8-byte chunks for dictionary and
        // so in order to make an effectively-packable bytecode, we need to have bytecode
        // consist of the same 2 types of 8-byte chunks.
        // Note, that instead of having 1 type of 8-byte chunks, we need 2 in order to have
        // a unique bytecode for each test run.
        const CHUNK_TYPE_1 = '00000000';
        const CHUNK_TYPE_2 = 'ffffffff';

        let bytecode = '0x';
        while (bytecode.length < BYTECODE_LEN * 2 + 2) {
            if (Math.random() < 0.5) {
                bytecode += CHUNK_TYPE_1;
            } else {
                bytecode += CHUNK_TYPE_2;
            }
        }

        await expect(
            alice.sendTransaction({
                to: alice.address,
                customData: {
                    factoryDeps: [bytecode]
                }
            })
        ).toBeAccepted([]);
    });

    test('Should reject tx with not enough gas for publishing bytecode', async () => {
        // Send a transaction with big unique factory dep and provide gas enough for validation but not for bytecode publishing.
        // Transaction should be rejected by API.

        const BYTECODE_LEN = 50016;
        const bytecode = ethers.hexlify(ethers.randomBytes(BYTECODE_LEN));

        // Estimate gas for "no-op". It's a good estimate for validation gas.
        const gasLimit = await alice.estimateGas({
            to: alice.address,
            data: '0x'
        });

        await expect(
            alice.sendTransaction({
                to: alice.address,
                gasLimit,
                customData: {
                    factoryDeps: [bytecode]
                }
            })
        ).toBeRejected('not enough gas to publish compressed bytecodes');
    });

    test('Should check secp256r1 precompile', async () => {
        const ec = new elliptic.ec('p256');

        const privateKeyHex = '519b423d715f8b581f4fa8ee59f4771a5b44c8130b4e3eacca54a56dda72b464';
        const privateKey = Buffer.from(privateKeyHex, 'hex');

        const message =
            '0x5905238877c77421f73e43ee3da6f2d9e2ccad5fc942dcec0cbd25482935faaf416983fe165b1a045ee2bcd2e6dca3bdf46c4310a7461f9a37960ca672d3feb5473e253605fb1ddfd28065b53cb5858a8ad28175bf9bd386a5e471ea7a65c17cc934a9d791e91491eb3754d03799790fe2d308d16146d5c9b0d0debd97d79ce8';
        const digest = ethers.getBytes(ethers.keccak256(message));
        const signature = ec.sign(digest, privateKey);

        const publicKeyHex =
            '0x1ccbe91c075fc7f4f033bfa248db8fccd3565de94bbfb12f3c59ff46c271bf83ce4014c68811f9a21a1fdb2c0e6113e06db7ca93b7404e78dc7ccd5ca89a4ca9';

        // Check that verification succeeds.
        const res = await alice.provider.call({
            to: '0x0000000000000000000000000000000000000100',
            data: ethers.concat([
                digest,
                '0x' + signature.r.toString('hex'),
                '0x' + signature.s.toString('hex'),
                publicKeyHex
            ])
        });
        expect(res).toEqual('0x0000000000000000000000000000000000000000000000000000000000000001');

        // Send the transaction.
        const tx = await alice.sendTransaction({
            to: '0x0000000000000000000000000000000000000100',
            data: ethers.concat([
                digest,
                '0x' + signature.r.toString('hex'),
                '0x' + signature.s.toString('hex'),
                publicKeyHex
            ])
        });
        const receipt = await tx.wait();
        expect(receipt.status).toEqual(1);
    });

    test('Should check transient storage', async () => {
        const artifact = require(`${
            testMaster.environment().pathToHome
        }/etc/contracts-test-data/artifacts-zk/contracts/storage/storage.sol/StorageTester.json`);
        const contractFactory = new zksync.ContractFactory(artifact.abi, artifact.bytecode, alice);
        const storageContract = (await contractFactory.deploy()) as zksync.Contract;
        await storageContract.waitForDeployment();
        // Tests transient storage, see contract code for details.
        await expect(storageContract.testTransientStore()).toBeAccepted([]);
        // Checks that transient storage is cleaned up after each tx.
        await expect(storageContract.assertTValue(0)).toBeAccepted([]);
    });

    test('Should check code oracle works', async () => {
        // Deploy contract that calls CodeOracle.
        const artifact = require(`${
            testMaster.environment().pathToHome
        }/etc/contracts-test-data/artifacts-zk/contracts/precompiles/precompiles.sol/Precompiles.json`);
        const contractFactory = new zksync.ContractFactory(artifact.abi, artifact.bytecode, alice);
        const contract = (await contractFactory.deploy()) as zksync.Contract;
        await contract.waitForDeployment();

        // Check that CodeOracle can decommit code of just deployed contract.
        const versionedHash = zksync.utils.hashBytecode(artifact.bytecode);
        const expectedBytecodeHash = ethers.keccak256(artifact.bytecode);

        await expect(contract.callCodeOracle(versionedHash, expectedBytecodeHash)).toBeAccepted([]);
    });

    afterAll(async () => {
        await testMaster.deinitialize();
    });
});

async function invalidBytecodeTestTransaction(
    provider: zksync.Provider,
    factoryDeps: Uint8Array[]
): Promise<ethers.TransactionRequest> {
    const chainId = (await provider.getNetwork()).chainId;

    const gasPrice = await provider.getGasPrice();
    const address = zksync.Wallet.createRandom().address;
    const tx: ethers.TransactionRequest = {
        to: address,
        from: address,
        nonce: 0,

        gasLimit: 300000n,

        data: '0x',
        value: 0,
        chainId,

        type: 113,

        maxPriorityFeePerGas: gasPrice,
        maxFeePerGas: gasPrice,

        customData: {
            gasPerPubdata: zksync.utils.DEFAULT_GAS_PER_PUBDATA_LIMIT,
            factoryDeps,
            customSignature: new Uint8Array(17)
        }
    };

    return tx;
}<|MERGE_RESOLUTION|>--- conflicted
+++ resolved
@@ -75,17 +75,10 @@
     });
 
     test('Should perform "expensive" contract calls', async () => {
-<<<<<<< HEAD
-        const expensiveContract = await deployContract(alice, contracts.expensive, []);
-
-        // First, check that the transaction that is too expensive would be rejected by the API server.
-        await expect(expensiveContract.expensive(5000)).toBeRejected();
-=======
         expensiveContract = await deployContract(alice, contracts.expensive, []);
         //  Check that the transaction that is too expensive would be rejected by the API server.
         await expect(expensiveContract.expensive(15000)).toBeRejected();
     });
->>>>>>> 3506731d
 
     test('Should perform underpriced "expensive" contract calls', async () => {
         //  Check that processable transaction may fail with "out of gas" error.
