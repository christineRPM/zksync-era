use std::{cell::RefCell, rc::Rc};

use once_cell::sync::Lazy;
use zksync_contracts::BaseSystemContracts;
use zksync_multivm::{
    interface::{
        storage::{ImmutableStorageView, InMemoryStorage, StoragePtr, StorageView},
        ExecutionResult, InspectExecutionMode, L1BatchEnv, L2BlockEnv, SystemEnv, TxExecutionMode,
        VmExecutionResultAndLogs, VmFactory, VmInterface, VmInterfaceHistoryEnabled,
    },
    vm_fast,
    vm_fast::StorageInvocationsTracer,
    vm_latest::{self, constants::BATCH_COMPUTATIONAL_GAS_LIMIT, HistoryEnabled, ToTracerPointer},
    zk_evm_latest::ethereum_types::{Address, U256},
};
use zksync_types::{
    block::L2BlockHasher, fee_model::BatchFeeInput, helpers::unix_timestamp_ms, u256_to_h256,
    utils::storage_key_for_eth_balance, L1BatchNumber, L2BlockNumber, L2ChainId, ProtocolVersionId,
    Transaction,
};

use crate::{instruction_counter::InstructionCounter, transaction::PRIVATE_KEY};

static SYSTEM_CONTRACTS: Lazy<BaseSystemContracts> = Lazy::new(BaseSystemContracts::load_from_disk);

static STORAGE: Lazy<InMemoryStorage> = Lazy::new(|| {
    let mut storage = InMemoryStorage::with_system_contracts();
    // Give `PRIVATE_KEY` some money
    let balance = U256::from(10u32).pow(U256::from(32)); //10^32 wei
    let key = storage_key_for_eth_balance(&PRIVATE_KEY.address());
    storage.set_value(key, u256_to_h256(balance));
    storage
});

/// VM label used to name `criterion` benchmarks.
#[derive(Debug, Clone, Copy)]
pub enum VmLabel {
    Fast,
<<<<<<< HEAD
    FastWithStorageLimit,
=======
    FastNoSignatures,
>>>>>>> 7bb5ed37
    Legacy,
}

impl VmLabel {
    /// Non-empty name for `criterion` benchmark naming.
    pub const fn as_str(self) -> &'static str {
        match self {
            Self::Fast => "fast",
<<<<<<< HEAD
            Self::FastWithStorageLimit => "fast/storage_limit",
=======
            Self::FastNoSignatures => "fast_no_sigs",
>>>>>>> 7bb5ed37
            Self::Legacy => "legacy",
        }
    }

    /// Optional prefix for `criterion` benchmark naming (including a starting `/`).
    pub const fn as_suffix(self) -> &'static str {
        match self {
            Self::Fast => "",
<<<<<<< HEAD
            Self::FastWithStorageLimit => "/storage_limit",
=======
            Self::FastNoSignatures => "/no_sigs",
>>>>>>> 7bb5ed37
            Self::Legacy => "/legacy",
        }
    }
}

/// Factory for VMs used in benchmarking.
pub trait BenchmarkingVmFactory: Sized {
    /// VM label used to name `criterion` benchmarks.
    const LABEL: VmLabel;

    /// Type of the VM instance created by this factory.
    type Instance: VmInterfaceHistoryEnabled;

    /// Creates a VM instance.
    fn create(
        batch_env: L1BatchEnv,
        system_env: SystemEnv,
        storage: &'static InMemoryStorage,
    ) -> (Self, Self::Instance);

    fn create_tracer(&self) -> <Self::Instance as VmInterface>::TracerDispatcher {
        <Self::Instance as VmInterface>::TracerDispatcher::default()
    }
}

pub trait CountInstructions {
    /// Counts instructions executed by the VM while processing the transaction.
    fn count_instructions(tx: &Transaction) -> usize;
}

/// Factory for the new / fast VM.
#[derive(Debug)]
pub struct Fast;

impl BenchmarkingVmFactory for Fast {
    const LABEL: VmLabel = VmLabel::Fast;

    type Instance = vm_fast::Vm<&'static InMemoryStorage>;

    fn create(
        batch_env: L1BatchEnv,
        system_env: SystemEnv,
        storage: &'static InMemoryStorage,
    ) -> (Self, Self::Instance) {
        (Self, vm_fast::Vm::custom(batch_env, system_env, storage))
    }
}

impl CountInstructions for Fast {
    fn count_instructions(tx: &Transaction) -> usize {
        use vm_fast::interface as vm2;

        #[derive(Default)]
        struct InstructionCount(usize);

        impl vm2::Tracer for InstructionCount {
            fn before_instruction<OP: vm2::OpcodeType, S: vm2::GlobalStateInterface>(
                &mut self,
                _: &mut S,
            ) {
                self.0 += 1;
            }
        }

        let (system_env, l1_batch_env) = test_env();
        let mut vm = vm_fast::Vm::custom(l1_batch_env, system_env, &*STORAGE);
        vm.push_transaction(tx.clone());
        let mut tracer = (InstructionCount(0), ());
        vm.inspect(&mut tracer, InspectExecutionMode::OneTx);
        tracer.0 .0
    }
}

#[derive(Debug)]
<<<<<<< HEAD
pub struct FastWithStorageLimit {
    storage: StoragePtr<StorageView<&'static InMemoryStorage>>,
}

impl BenchmarkingVmFactory for FastWithStorageLimit {
    const LABEL: VmLabel = VmLabel::FastWithStorageLimit;

    type Instance = vm_fast::Vm<
        ImmutableStorageView<&'static InMemoryStorage>,
        StorageInvocationsTracer<StorageView<&'static InMemoryStorage>>,
    >;
=======
pub struct FastNoSignatures;

impl BenchmarkingVmFactory for FastNoSignatures {
    const LABEL: VmLabel = VmLabel::FastNoSignatures;

    type Instance = vm_fast::Vm<&'static InMemoryStorage>;
>>>>>>> 7bb5ed37

    fn create(
        batch_env: L1BatchEnv,
        system_env: SystemEnv,
        storage: &'static InMemoryStorage,
<<<<<<< HEAD
    ) -> (Self, Self::Instance) {
        let storage = StorageView::new(storage).to_rc_ptr();
        let this = Self {
            storage: storage.clone(),
        };
        (this, vm_fast::Vm::new(batch_env, system_env, storage))
    }

    fn create_tracer(&self) -> <Self::Instance as VmInterface>::TracerDispatcher {
        // Set some large limit so that tx execution isn't affected by it.
        let limit = u32::MAX as usize / 2;
        (
            StorageInvocationsTracer::new(self.storage.clone(), limit),
            (),
        )
=======
    ) -> Self::Instance {
        let mut vm = vm_fast::Vm::custom(batch_env, system_env, storage);
        vm.skip_signature_verification();
        vm
>>>>>>> 7bb5ed37
    }
}

/// Factory for the legacy VM (latest version).
#[derive(Debug)]
pub struct Legacy;

impl BenchmarkingVmFactory for Legacy {
    const LABEL: VmLabel = VmLabel::Legacy;

    type Instance = vm_latest::Vm<StorageView<&'static InMemoryStorage>, HistoryEnabled>;

    fn create(
        batch_env: L1BatchEnv,
        system_env: SystemEnv,
        storage: &'static InMemoryStorage,
    ) -> (Self, Self::Instance) {
        let storage = StorageView::new(storage).to_rc_ptr();
        (Self, vm_latest::Vm::new(batch_env, system_env, storage))
    }
}

impl CountInstructions for Legacy {
    fn count_instructions(tx: &Transaction) -> usize {
        let mut vm = BenchmarkingVm::<Self>::default();
        vm.vm.push_transaction(tx.clone());
        let count = Rc::new(RefCell::new(0));
        vm.vm.inspect(
            &mut InstructionCounter::new(count.clone())
                .into_tracer_pointer()
                .into(),
            InspectExecutionMode::OneTx,
        );
        count.take()
    }
}

fn test_env() -> (SystemEnv, L1BatchEnv) {
    let timestamp = unix_timestamp_ms();
    let system_env = SystemEnv {
        zk_porter_available: false,
        version: ProtocolVersionId::latest(),
        base_system_smart_contracts: SYSTEM_CONTRACTS.clone(),
        bootloader_gas_limit: BATCH_COMPUTATIONAL_GAS_LIMIT,
        execution_mode: TxExecutionMode::VerifyExecute,
        default_validation_computational_gas_limit: BATCH_COMPUTATIONAL_GAS_LIMIT,
        chain_id: L2ChainId::from(270),
    };
    let l1_batch_env = L1BatchEnv {
        previous_batch_hash: None,
        number: L1BatchNumber(1),
        timestamp,
        fee_input: BatchFeeInput::l1_pegged(
            50_000_000_000, // 50 gwei
            250_000_000,    // 0.25 gwei
        ),
        fee_account: Address::random(),
        enforced_base_fee: None,
        first_l2_block: L2BlockEnv {
            number: 1,
            timestamp,
            prev_block_hash: L2BlockHasher::legacy_hash(L2BlockNumber(0)),
            max_virtual_blocks_to_create: 100,
        },
    };
    (system_env, l1_batch_env)
}

#[derive(Debug)]
pub struct BenchmarkingVm<VM: BenchmarkingVmFactory> {
    factory: VM,
    vm: VM::Instance,
}

impl<VM: BenchmarkingVmFactory> Default for BenchmarkingVm<VM> {
    fn default() -> Self {
        let (system_env, l1_batch_env) = test_env();
        let (factory, vm) = VM::create(l1_batch_env, system_env, &STORAGE);
        Self { factory, vm }
    }
}

impl<VM: BenchmarkingVmFactory> BenchmarkingVm<VM> {
    pub fn run_transaction(&mut self, tx: &Transaction) -> VmExecutionResultAndLogs {
        self.vm.push_transaction(tx.clone());
        self.vm.inspect(
            &mut self.factory.create_tracer(),
            InspectExecutionMode::OneTx,
        )
    }

    pub fn run_transaction_full(&mut self, tx: &Transaction) -> VmExecutionResultAndLogs {
        self.vm.make_snapshot();
        let (compression_result, tx_result) =
            self.vm.inspect_transaction_with_bytecode_compression(
                &mut self.factory.create_tracer(),
                tx.clone(),
                true,
            );
        compression_result.expect("compressing bytecodes failed");

        if matches!(tx_result.result, ExecutionResult::Halt { .. }) {
            self.vm.rollback_to_the_latest_snapshot();
        } else {
            self.vm.pop_snapshot_no_rollback();
        }
        tx_result
    }
}

impl BenchmarkingVm<Fast> {
    pub fn new() -> Self {
        Self::default()
    }
}

impl BenchmarkingVm<Legacy> {
    pub fn legacy() -> Self {
        Self::default()
    }
}

#[cfg(test)]
mod tests {
    use assert_matches::assert_matches;
    use zksync_multivm::interface::ExecutionResult;
    use zksync_test_contracts::TestContract;

    use super::*;
    use crate::{
        get_deploy_tx, get_heavy_load_test_tx, get_load_test_deploy_tx, get_load_test_tx,
        get_realistic_load_test_tx, get_transfer_tx,
        transaction::{get_erc20_deploy_tx, get_erc20_transfer_tx},
        LoadTestParams, BYTECODES,
    };

    #[test]
    fn can_deploy_contract() {
        let test_contract = &TestContract::counter().bytecode;
        let mut vm = BenchmarkingVm::new();
        let res = vm.run_transaction(&get_deploy_tx(test_contract));

        assert_matches!(res.result, ExecutionResult::Success { .. });
    }

    #[test]
    fn can_transfer() {
        let mut vm = BenchmarkingVm::new();
        let res = vm.run_transaction(&get_transfer_tx(0));
        assert_matches!(res.result, ExecutionResult::Success { .. });
    }

    #[test]
    fn can_erc20_transfer() {
        let mut vm = BenchmarkingVm::new();
        let res = vm.run_transaction(&get_erc20_deploy_tx());
        assert_matches!(res.result, ExecutionResult::Success { .. });

        for nonce in 1..=5 {
            let res = vm.run_transaction(&get_erc20_transfer_tx(nonce));
            assert_matches!(res.result, ExecutionResult::Success { .. });
        }
    }

    #[test]
    fn can_load_test() {
        let mut vm = BenchmarkingVm::new();
        let res = vm.run_transaction(&get_load_test_deploy_tx());
        assert_matches!(res.result, ExecutionResult::Success { .. });

        let params = LoadTestParams::default();
        let res = vm.run_transaction(&get_load_test_tx(1, 10_000_000, params));
        assert_matches!(res.result, ExecutionResult::Success { .. });
    }

    #[test]
    fn can_load_test_with_realistic_txs() {
        let mut vm = BenchmarkingVm::new();
        let res = vm.run_transaction(&get_load_test_deploy_tx());
        assert_matches!(res.result, ExecutionResult::Success { .. });

        let res = vm.run_transaction(&get_realistic_load_test_tx(1));
        assert_matches!(res.result, ExecutionResult::Success { .. });
    }

    #[test]
    fn can_load_test_with_heavy_txs() {
        let mut vm = BenchmarkingVm::new();
        let res = vm.run_transaction(&get_load_test_deploy_tx());
        assert_matches!(res.result, ExecutionResult::Success { .. });

        let res = vm.run_transaction(&get_heavy_load_test_tx(1));
        assert_matches!(res.result, ExecutionResult::Success { .. });
    }

    #[test]
    fn instruction_count_matches_on_both_vms_for_transfer() {
        let tx = get_transfer_tx(0);
        let legacy_count = Legacy::count_instructions(&tx);
        let fast_count = Fast::count_instructions(&tx);
        assert_eq!(legacy_count, fast_count);
    }

    #[test]
    fn instruction_count_matches_on_both_vms_for_benchmark_bytecodes() {
        for bytecode in BYTECODES {
            let tx = bytecode.deploy_tx();
            let legacy_count = Legacy::count_instructions(&tx);
            let fast_count = Fast::count_instructions(&tx);
            assert_eq!(legacy_count, fast_count, "bytecode: {}", bytecode.name);
        }
    }
}<|MERGE_RESOLUTION|>--- conflicted
+++ resolved
@@ -36,11 +36,8 @@
 #[derive(Debug, Clone, Copy)]
 pub enum VmLabel {
     Fast,
-<<<<<<< HEAD
+    FastNoSignatures,
     FastWithStorageLimit,
-=======
-    FastNoSignatures,
->>>>>>> 7bb5ed37
     Legacy,
 }
 
@@ -49,11 +46,8 @@
     pub const fn as_str(self) -> &'static str {
         match self {
             Self::Fast => "fast",
-<<<<<<< HEAD
+            Self::FastNoSignatures => "fast_no_sigs",
             Self::FastWithStorageLimit => "fast/storage_limit",
-=======
-            Self::FastNoSignatures => "fast_no_sigs",
->>>>>>> 7bb5ed37
             Self::Legacy => "legacy",
         }
     }
@@ -62,11 +56,8 @@
     pub const fn as_suffix(self) -> &'static str {
         match self {
             Self::Fast => "",
-<<<<<<< HEAD
+            Self::FastNoSignatures => "/no_sigs",
             Self::FastWithStorageLimit => "/storage_limit",
-=======
-            Self::FastNoSignatures => "/no_sigs",
->>>>>>> 7bb5ed37
             Self::Legacy => "/legacy",
         }
     }
@@ -141,7 +132,25 @@
 }
 
 #[derive(Debug)]
-<<<<<<< HEAD
+pub struct FastNoSignatures;
+
+impl BenchmarkingVmFactory for FastNoSignatures {
+    const LABEL: VmLabel = VmLabel::FastNoSignatures;
+
+    type Instance = vm_fast::Vm<&'static InMemoryStorage>;
+
+    fn create(
+        batch_env: L1BatchEnv,
+        system_env: SystemEnv,
+        storage: &'static InMemoryStorage,
+    ) -> (Self, Self::Instance) {
+        let mut vm = vm_fast::Vm::custom(batch_env, system_env, storage);
+        vm.skip_signature_verification();
+        (Self, vm)
+    }
+}
+
+#[derive(Debug)]
 pub struct FastWithStorageLimit {
     storage: StoragePtr<StorageView<&'static InMemoryStorage>>,
 }
@@ -153,20 +162,11 @@
         ImmutableStorageView<&'static InMemoryStorage>,
         StorageInvocationsTracer<StorageView<&'static InMemoryStorage>>,
     >;
-=======
-pub struct FastNoSignatures;
-
-impl BenchmarkingVmFactory for FastNoSignatures {
-    const LABEL: VmLabel = VmLabel::FastNoSignatures;
-
-    type Instance = vm_fast::Vm<&'static InMemoryStorage>;
->>>>>>> 7bb5ed37
-
-    fn create(
-        batch_env: L1BatchEnv,
-        system_env: SystemEnv,
-        storage: &'static InMemoryStorage,
-<<<<<<< HEAD
+
+    fn create(
+        batch_env: L1BatchEnv,
+        system_env: SystemEnv,
+        storage: &'static InMemoryStorage,
     ) -> (Self, Self::Instance) {
         let storage = StorageView::new(storage).to_rc_ptr();
         let this = Self {
@@ -182,12 +182,6 @@
             StorageInvocationsTracer::new(self.storage.clone(), limit),
             (),
         )
-=======
-    ) -> Self::Instance {
-        let mut vm = vm_fast::Vm::custom(batch_env, system_env, storage);
-        vm.skip_signature_verification();
-        vm
->>>>>>> 7bb5ed37
     }
 }
 
