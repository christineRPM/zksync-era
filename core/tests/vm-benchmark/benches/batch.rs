//! Benchmarks executing entire batches of transactions with varying size (from 1 to 5,000).
//!
//! - `fill_bootloader_full/*` benches emulate the entire transaction lifecycle including taking a snapshot
//!   before a transaction and rolling back to it on halt. They also include VM initialization and drop.
//!   In contrast, `fill_bootloader/*` benches only cover transaction execution.
//! - `deploy_simple_contract` benches deploy a simple contract in each transaction. All transactions succeed.
//! - `transfer` benches perform the base token transfer in each transaction. All transactions succeed.
//! - `transfer_with_invalid_nonce` benches are similar to `transfer`, but each transaction with a probability
//!   `TX_FAILURE_PROBABILITY` has a previously used nonce and thus halts during validation.
//! - `load_test(|_realistic|_heavy)` execute the load test contract (a mixture of storage reads, writes, emitting events,
//!   recursive calls, hashing and deploying new contracts). These 3 categories differ in how many operations of each kind
//!   are performed in each transaction. Beware that the first executed transaction is load test contract deployment,
//!   which skews results for small-size batches.

use std::{iter, time::Duration};

use criterion::{black_box, criterion_group, criterion_main, Criterion, Throughput};
use rand::{rngs::StdRng, Rng, SeedableRng};
use vm_benchmark::{
    criterion::{is_test_mode, BenchmarkGroup, BenchmarkId, CriterionExt, MeteredTime},
    get_deploy_tx_with_gas_limit, get_erc20_deploy_tx, get_erc20_transfer_tx,
    get_heavy_load_test_tx, get_load_test_deploy_tx, get_load_test_tx, get_realistic_load_test_tx,
<<<<<<< HEAD
    get_transfer_tx, BenchmarkingVm, BenchmarkingVmFactory, Bytecode, Fast, FastWithStorageLimit,
=======
    get_transfer_tx, BenchmarkingVm, BenchmarkingVmFactory, Bytecode, Fast, FastNoSignatures,
>>>>>>> 7bb5ed37
    Legacy, LoadTestParams,
};
use zksync_types::Transaction;

/// Gas limit for deployment transactions.
const DEPLOY_GAS_LIMIT: u32 = 30_000_000;
/// Tested numbers of transactions in a batch.
const TXS_IN_BATCH: &[usize] = &[1, 10, 50, 100, 200, 500, 1_000, 2_000, 5_000];

/// RNG seed used e.g. to randomize failing transactions.
const RNG_SEED: u64 = 123;
/// Probability for a transaction to fail in the `transfer_with_invalid_nonce` benchmarks.
const TX_FAILURE_PROBABILITY: f64 = 0.2;

fn bench_vm<VM: BenchmarkingVmFactory, const FULL: bool>(
    vm: &mut BenchmarkingVm<VM>,
    txs: &[Transaction],
    expected_failures: &[bool],
) {
    for (i, tx) in txs.iter().enumerate() {
        let result = if FULL {
            vm.run_transaction_full(black_box(tx))
        } else {
            vm.run_transaction(black_box(tx))
        };
        let result = &result.result;
        let expecting_failure = expected_failures.get(i).copied().unwrap_or(false);
        assert_eq!(
            result.is_failed(),
            expecting_failure,
            "{result:?} on tx #{i}"
        );
        black_box(result);
    }
}

fn run_vm_expecting_failures<VM: BenchmarkingVmFactory, const FULL: bool>(
    group: &mut BenchmarkGroup<'_>,
    name: &str,
    txs: &[Transaction],
    expected_failures: &[bool],
) {
    for txs_in_batch in TXS_IN_BATCH {
        if *txs_in_batch > txs.len() {
            break;
        }

        group.throughput(Throughput::Elements(*txs_in_batch as u64));
        group.bench_metered_with_input(
            BenchmarkId::new(name, txs_in_batch),
            txs_in_batch,
            |bencher, &txs_in_batch| {
                if FULL {
                    // Include VM initialization / drop into the measured time
                    bencher.iter(|timer| {
                        let _guard = timer.start();
                        let mut vm = BenchmarkingVm::<VM>::default();
                        bench_vm::<_, true>(&mut vm, &txs[..txs_in_batch], expected_failures);
                    });
                } else {
                    bencher.iter(|timer| {
                        let mut vm = BenchmarkingVm::<VM>::default();
                        let guard = timer.start();
                        bench_vm::<_, false>(&mut vm, &txs[..txs_in_batch], expected_failures);
                        drop(guard);
                    });
                }
            },
        );
    }
}

fn run_vm<VM: BenchmarkingVmFactory, const FULL: bool>(
    group: &mut BenchmarkGroup<'_>,
    name: &str,
    txs: &[Transaction],
) {
    run_vm_expecting_failures::<VM, FULL>(group, name, txs, &[]);
}

fn bench_fill_bootloader<VM: BenchmarkingVmFactory, const FULL: bool>(
    c: &mut Criterion<MeteredTime>,
) {
    let txs_in_batch = if is_test_mode() {
        &TXS_IN_BATCH[..3] // Reduce the number of transactions in a batch so that tests don't take long
    } else {
        TXS_IN_BATCH
    };

    let mut group = c.metered_group(if FULL {
        format!("fill_bootloader_full{}", VM::LABEL.as_suffix())
    } else {
        format!("fill_bootloader{}", VM::LABEL.as_suffix())
    });
    group
        .sample_size(10)
        .measurement_time(Duration::from_secs(10));

    // Deploying simple contract
    let test_contract = Bytecode::get("deploy_simple_contract");
    let max_txs = *txs_in_batch.last().unwrap() as u32;
    let txs: Vec<_> = (0..max_txs)
        .map(|nonce| {
            get_deploy_tx_with_gas_limit(test_contract.bytecode(), DEPLOY_GAS_LIMIT, nonce)
        })
        .collect();
    run_vm::<VM, FULL>(&mut group, "deploy_simple_contract", &txs);
    drop(txs);

    // Load test with various parameters
    let txs =
        (1..=max_txs).map(|nonce| get_load_test_tx(nonce, 10_000_000, LoadTestParams::default()));
    let txs: Vec<_> = iter::once(get_load_test_deploy_tx()).chain(txs).collect();
    run_vm::<VM, FULL>(&mut group, "load_test", &txs);
    drop(txs);

    let txs = (1..=max_txs).map(get_realistic_load_test_tx);
    let txs: Vec<_> = iter::once(get_load_test_deploy_tx()).chain(txs).collect();
    run_vm::<VM, FULL>(&mut group, "load_test_realistic", &txs);
    drop(txs);

    let txs = (1..=max_txs).map(get_heavy_load_test_tx);
    let txs: Vec<_> = iter::once(get_load_test_deploy_tx()).chain(txs).collect();
    run_vm::<VM, FULL>(&mut group, "load_test_heavy", &txs);
    drop(txs);

    // ERC-20 token transfers
    let txs = (1..=max_txs).map(get_erc20_transfer_tx);
    let txs: Vec<_> = iter::once(get_erc20_deploy_tx()).chain(txs).collect();
    run_vm::<VM, FULL>(&mut group, "erc20_transfer", &txs);
    drop(txs);

    // Base token transfers
    let txs: Vec<_> = (0..max_txs).map(get_transfer_tx).collect();
    run_vm::<VM, FULL>(&mut group, "transfer", &txs);

    // Halted transactions produced by the following benchmarks *must* be rolled back,
    // otherwise the bootloader will process following transactions incorrectly.
    if !FULL {
        return;
    }

    let mut rng = StdRng::seed_from_u64(RNG_SEED);

    let mut txs_with_failures = Vec::with_capacity(txs.len());
    let mut expected_failures = Vec::with_capacity(txs.len());
    txs_with_failures.push(txs[0].clone());
    expected_failures.push(false);
    let mut successful_txs = &txs[1..];
    for _ in 1..txs.len() {
        let (tx, should_fail) = if rng.gen_bool(TX_FAILURE_PROBABILITY) {
            // Since we add the transaction with nonce 0 unconditionally as the first tx to execute,
            // all transactions generated here should halt during validation.
            (get_transfer_tx(0), true)
        } else {
            let (tx, remaining_txs) = successful_txs.split_first().unwrap();
            successful_txs = remaining_txs;
            (tx.clone(), false)
        };
        txs_with_failures.push(tx);
        expected_failures.push(should_fail);
    }
    run_vm_expecting_failures::<VM, FULL>(
        &mut group,
        "transfer_with_invalid_nonce",
        &txs_with_failures,
        &expected_failures,
    );
}

criterion_group!(
    name = benches;
    config = Criterion::default()
        .configure_from_args()
        .with_measurement(MeteredTime::new("fill_bootloader"));
    targets = bench_fill_bootloader::<Fast, false>,
        bench_fill_bootloader::<Fast, true>,
<<<<<<< HEAD
        bench_fill_bootloader::<FastWithStorageLimit, false>,
=======
        bench_fill_bootloader::<FastNoSignatures, false>,
>>>>>>> 7bb5ed37
        bench_fill_bootloader::<Legacy, false>
);
criterion_main!(benches);<|MERGE_RESOLUTION|>--- conflicted
+++ resolved
@@ -20,12 +20,8 @@
     criterion::{is_test_mode, BenchmarkGroup, BenchmarkId, CriterionExt, MeteredTime},
     get_deploy_tx_with_gas_limit, get_erc20_deploy_tx, get_erc20_transfer_tx,
     get_heavy_load_test_tx, get_load_test_deploy_tx, get_load_test_tx, get_realistic_load_test_tx,
-<<<<<<< HEAD
-    get_transfer_tx, BenchmarkingVm, BenchmarkingVmFactory, Bytecode, Fast, FastWithStorageLimit,
-=======
     get_transfer_tx, BenchmarkingVm, BenchmarkingVmFactory, Bytecode, Fast, FastNoSignatures,
->>>>>>> 7bb5ed37
-    Legacy, LoadTestParams,
+    FastWithStorageLimit, Legacy, LoadTestParams,
 };
 use zksync_types::Transaction;
 
@@ -202,11 +198,8 @@
         .with_measurement(MeteredTime::new("fill_bootloader"));
     targets = bench_fill_bootloader::<Fast, false>,
         bench_fill_bootloader::<Fast, true>,
-<<<<<<< HEAD
+        bench_fill_bootloader::<FastNoSignatures, false>,
         bench_fill_bootloader::<FastWithStorageLimit, false>,
-=======
-        bench_fill_bootloader::<FastNoSignatures, false>,
->>>>>>> 7bb5ed37
         bench_fill_bootloader::<Legacy, false>
 );
 criterion_main!(benches);