--- conflicted
+++ resolved
@@ -27,7 +27,6 @@
     writes::TreeWrite,
     Address, Bloom, L1BatchNumber, L2BlockNumber, ProtocolVersionId, H256, U256,
 };
-use zksync_types::commitment::L1BatchMetadata;
 use zksync_vm_interface::CircuitStatistic;
 
 pub use crate::models::storage_block::{L1BatchMetadataError, L1BatchWithOptionalMetadata};
@@ -1335,15 +1334,9 @@
             WHERE
                 number = 0
                 OR eth_commit_tx_id IS NOT NULL
-<<<<<<< HEAD
             /* TODO(zk os): uncomment/update for zk os
                                                     AND commitment IS NOT NULL
                                                     */
-=======
-                /* TODO(zk os): uncomment/update for zk os
-                AND commitment IS NOT NULL
-                */
->>>>>>> a0c4224e
             ORDER BY
                 number DESC
             LIMIT
@@ -2005,37 +1998,20 @@
             WHERE
                 eth_commit_tx_id IS NULL
                 AND number != 0
-<<<<<<< HEAD
             /* TODO(zk os): uncomment/update for zk os
-                                                    AND protocol_versions.bootloader_code_hash = $1
-                                                    AND protocol_versions.default_account_code_hash = $2
-                                                    AND commitment IS NOT NULL
-                                                    AND (
-                                                        protocol_versions.id = $3
-                                                        OR protocol_versions.upgrade_tx_hash IS NULL
-                                                    )
-                                                    AND events_queue_commitment IS NOT NULL
-                                                    AND bootloader_initial_content_commitment IS NOT NULL
-                                                    AND (
-                                                        data_availability.inclusion_data IS NOT NULL
-                                                        OR $4 IS FALSE
-                                                    ) */
-=======
-                /* TODO(zk os): uncomment/update for zk os
-                AND protocol_versions.bootloader_code_hash = $1
-                AND protocol_versions.default_account_code_hash = $2
-                AND commitment IS NOT NULL
-                AND (
-                    protocol_versions.id = $3
-                    OR protocol_versions.upgrade_tx_hash IS NULL
-                )
-                AND events_queue_commitment IS NOT NULL
-                AND bootloader_initial_content_commitment IS NOT NULL
-                AND (
-                    data_availability.inclusion_data IS NOT NULL
-                    OR $4 IS FALSE
-                ) */
->>>>>>> a0c4224e
+                                                                                        AND protocol_versions.bootloader_code_hash = $1
+                                                                                        AND protocol_versions.default_account_code_hash = $2
+                                                                                        AND commitment IS NOT NULL
+                                                                                        AND (
+                                                                                            protocol_versions.id = $3
+                                                                                            OR protocol_versions.upgrade_tx_hash IS NULL
+                                                                                        )
+                                                                                        AND events_queue_commitment IS NOT NULL
+                                                                                        AND bootloader_initial_content_commitment IS NOT NULL
+                                                                                        AND (
+                                                                                            data_availability.inclusion_data IS NOT NULL
+                                                                                            OR $4 IS FALSE
+                                                                                        ) */
             ORDER BY
                 number
             LIMIT
