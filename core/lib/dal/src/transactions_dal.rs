--- conflicted
+++ resolved
@@ -89,14 +89,9 @@
         &mut self,
         tx: &L1Tx,
         l1_block_number: L1BlockNumber,
-<<<<<<< HEAD
     ) -> DalResult<bool> {
-        let contract_address = tx.execute.contract_address.as_bytes();
-=======
-    ) -> DalResult<()> {
         let contract_address = tx.execute.contract_address;
         let contract_address_as_bytes = contract_address.map(|addr| addr.as_bytes().to_vec());
->>>>>>> d9970414
         let tx_hash = tx.hash();
         let tx_hash_bytes = tx_hash.as_bytes();
         let json_data = serde_json::to_value(&tx.execute)
