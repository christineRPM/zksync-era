--- conflicted
+++ resolved
@@ -9,11 +9,7 @@
 use zksync_types::{
     aggregated_operations::AggregatedActionType,
     eth_sender::{EthTx, EthTxBlobSidecar, TxHistory, TxHistoryToSend},
-<<<<<<< HEAD
-    Address, L1BatchNumber, H160, H256, U256,
-=======
-    Address, L1BatchNumber, SLChainId, H256, U256,
->>>>>>> 18e43073
+    Address, L1BatchNumber, SLChainId, H160, H256, U256,
 };
 
 use crate::{
@@ -518,19 +514,12 @@
 
             // Insert general tx descriptor.
             let eth_tx_id = sqlx::query_scalar!(
-<<<<<<< HEAD
-                "INSERT INTO eth_txs (raw_tx, nonce, tx_type, contract_address, predicted_gas_cost, created_at, updated_at) \
-                VALUES ('\\x00', 0, $1, $2, 0, now(), now()) \
+                "INSERT INTO eth_txs (raw_tx, nonce, tx_type, contract_address, predicted_gas_cost, chain_id, created_at, updated_at) \
+                VALUES ('\\x00', 0, $1, $2, NULL, $3, now(), now()) \
                 RETURNING id",
                 tx_type.to_string(),
                 format!("{:#x}", H160::zero()),
-=======
-                "INSERT INTO eth_txs (raw_tx, nonce, tx_type, contract_address, predicted_gas_cost, chain_id, created_at, updated_at) \
-                VALUES ('\\x00', 0, $1, '', NULL, $2, now(), now()) \
-                RETURNING id",
-                tx_type.to_string(),
                 sl_chain_id.map(|chain_id| chain_id.0 as i64)
->>>>>>> 18e43073
             )
             .fetch_one(transaction.conn())
             .await?;
