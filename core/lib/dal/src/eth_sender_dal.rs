--- conflicted
+++ resolved
@@ -8,11 +8,7 @@
 };
 use zksync_types::{
     aggregated_operations::AggregatedActionType,
-<<<<<<< HEAD
     eth_sender::{BatchSettlementInfo, EthTx, EthTxBlobSidecar, TxHistory, TxHistoryToSend},
-=======
-    eth_sender::{EthTx, EthTxBlobSidecar, TxHistory, TxHistoryToSend},
->>>>>>> a0a74aae
     Address, L1BatchNumber, SLChainId, H256, U256,
 };
 
@@ -520,11 +516,7 @@
             // Insert general tx descriptor.
             let eth_tx_id = sqlx::query_scalar!(
                 "INSERT INTO eth_txs (raw_tx, nonce, tx_type, contract_address, predicted_gas_cost, chain_id, created_at, updated_at) \
-<<<<<<< HEAD
-                VALUES ('\\x00', 0, $1, '', 0, $2, now(), now()) \
-=======
                 VALUES ('\\x00', 0, $1, '', NULL, $2, now(), now()) \
->>>>>>> a0a74aae
                 RETURNING id",
                 tx_type.to_string(),
                 sl_chain_id.map(|chain_id| chain_id.0 as i64)
