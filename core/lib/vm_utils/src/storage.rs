--- conflicted
+++ resolved
@@ -13,85 +13,11 @@
     L1BatchNumber, L2ChainId, MiniblockNumber, ProtocolVersionId, ZKPORTER_IS_AVAILABLE,
 };
 
-<<<<<<< HEAD
-pub async fn load_l1_batch_params(
-    storage: &mut StorageProcessor<'_>,
-    current_l1_batch_number: L1BatchNumber,
-    fee_account: Address,
-    validation_computational_gas_limit: u32,
-    chain_id: L2ChainId,
-) -> Option<(SystemEnv, L1BatchEnv)> {
-    // If miniblock doesn't exist (for instance if it's pending), it means that there is no unsynced state (i.e. no transactions
-    // were executed after the last sealed batch).
-    let pending_miniblock_number = {
-        let (_, last_miniblock_number_included_in_l1_batch) = storage
-            .blocks_dal()
-            .get_miniblock_range_of_l1_batch(current_l1_batch_number - 1)
-            .await
-            .unwrap()
-            .unwrap();
-        last_miniblock_number_included_in_l1_batch + 1
-    };
-    let pending_miniblock_header = storage
-        .blocks_dal()
-        .get_miniblock_header(pending_miniblock_number)
-        .await
-        .unwrap()?;
-
-    tracing::info!("Getting previous batch hash");
-    let (previous_l1_batch_hash, _) =
-        wait_for_prev_l1_batch_params(storage, current_l1_batch_number).await;
-
-    tracing::info!("Getting previous miniblock hash");
-    let prev_miniblock_hash = storage
-        .blocks_dal()
-        .get_miniblock_header(pending_miniblock_number - 1)
-        .await
-        .unwrap()
-        .unwrap()
-        .hash;
-
-    let base_system_contracts = storage
-        .storage_dal()
-        .get_base_system_contracts(
-            pending_miniblock_header
-                .base_system_contracts_hashes
-                .bootloader,
-            pending_miniblock_header
-                .base_system_contracts_hashes
-                .default_aa,
-            Some(
-                pending_miniblock_header
-                    .base_system_contracts_hashes
-                    .evm_simulator,
-            ),
-        )
-        .await;
-
-    tracing::info!("Previous l1_batch_hash: {}", previous_l1_batch_hash);
-    Some(l1_batch_params(
-        current_l1_batch_number,
-        fee_account,
-        pending_miniblock_header.timestamp,
-        previous_l1_batch_hash,
-        pending_miniblock_header.batch_fee_input,
-        pending_miniblock_number,
-        prev_miniblock_hash,
-        base_system_contracts,
-        validation_computational_gas_limit,
-        pending_miniblock_header
-            .protocol_version
-            .expect("`protocol_version` must be set for pending miniblock"),
-        pending_miniblock_header.virtual_blocks,
-        chain_id,
-    ))
-=======
 /// Typesafe wrapper around [`MiniblockHeader`] returned by [`L1BatchParamsProvider`].
 #[derive(Debug)]
 pub struct FirstMiniblockInBatch {
     header: MiniblockHeader,
     l1_batch_number: L1BatchNumber,
->>>>>>> 87065052
 }
 
 impl FirstMiniblockInBatch {
@@ -356,7 +282,12 @@
         let contract_hashes = first_miniblock_in_batch.header.base_system_contracts_hashes;
         let base_system_contracts = storage
             .factory_deps_dal()
-            .get_base_system_contracts(contract_hashes.bootloader, contract_hashes.default_aa)
+            // FIXME: ensure that it will work with evm simulator = 0
+            .get_base_system_contracts(
+                contract_hashes.bootloader,
+                contract_hashes.default_aa,
+                Some(contract_hashes.evm_simulator),
+            )
             .await;
 
         Ok(l1_batch_params(
