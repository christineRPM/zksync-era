#[derive(Debug, Clone, Copy)]
pub enum VmVersion {
    M5WithoutRefunds,
    M5WithRefunds,
    M6Initial,
    M6BugWithCompressionFixed,
    Vm1_3_2,
    VmVirtualBlocks,
    VmVirtualBlocksRefundsEnhancement,
<<<<<<< HEAD
    // kl todo delete local vm verion
    Local,
=======
    VmBoojumIntegration,
>>>>>>> e61d9e5f
}

impl VmVersion {
    /// Returns the latest supported VM version.
    pub const fn latest() -> VmVersion {
<<<<<<< HEAD
        // Self::VmVirtualBlocksRefundsEnhancement
        // kl todo delete local vm verion
        Self::Local
=======
        Self::VmBoojumIntegration
>>>>>>> e61d9e5f
    }
}<|MERGE_RESOLUTION|>--- conflicted
+++ resolved
@@ -7,23 +7,16 @@
     Vm1_3_2,
     VmVirtualBlocks,
     VmVirtualBlocksRefundsEnhancement,
-<<<<<<< HEAD
+    VmBoojumIntegration,
     // kl todo delete local vm verion
     Local,
-=======
-    VmBoojumIntegration,
->>>>>>> e61d9e5f
 }
 
 impl VmVersion {
     /// Returns the latest supported VM version.
     pub const fn latest() -> VmVersion {
-<<<<<<< HEAD
-        // Self::VmVirtualBlocksRefundsEnhancement
+        // Self::VmBoojumIntegration
         // kl todo delete local vm verion
         Self::Local
-=======
-        Self::VmBoojumIntegration
->>>>>>> e61d9e5f
     }
 }