//! ZKsync types: essential type definitions for ZKsync network.
//!
//! `zksync_types` is a crate containing essential ZKsync network types, such as transactions, operations and
//! blockchain primitives.

#![allow(clippy::upper_case_acronyms, clippy::derive_partial_eq_without_eq)]

use std::{fmt, fmt::Debug};

use anyhow::Context as _;
use fee::encoding_len;
pub use l1::L1TxCommonData;
pub use l2::L2TxCommonData;
pub use protocol_upgrade::{ProtocolUpgrade, ProtocolVersion};
use serde::{Deserialize, Serialize};
pub use storage::*;
pub use tx::Execute;
<<<<<<< HEAD
pub use xl2::XL2TxCommonData;
pub use zksync_basic_types::{protocol_version::ProtocolVersionId, vm_version::VmVersion, *};
=======
pub use zksync_basic_types::{protocol_version::ProtocolVersionId, vm, *};
>>>>>>> dec82dbf
pub use zksync_crypto_primitives::*;
use zksync_utils::{
    address_to_u256, bytecode::hash_bytecode, h256_to_u256, u256_to_account_address,
};

use crate::{
    api::TransactionRequest,
    l2::{L2Tx, TransactionType},
    protocol_upgrade::ProtocolUpgradeTxCommonData,
    xl2::XL2Tx,
};
pub use crate::{Nonce, H256, U256, U64};

pub type SerialId = u64;

pub mod abi;
pub mod aggregated_operations;
pub mod blob;
pub mod block;
pub mod commitment;
pub mod contract_verification_api;
pub mod debug_flat_call;
pub mod fee;
pub mod fee_model;
pub mod l1;
pub mod l2;
pub mod l2_to_l1_log;
pub mod priority_op_onchain_data;
pub mod protocol_upgrade;
pub mod pubdata_da;
pub mod snapshots;
pub mod storage;
pub mod system_contracts;
pub mod tokens;
pub mod tx;
<<<<<<< HEAD
pub mod vm_trace;
pub mod xl2;
=======
>>>>>>> dec82dbf
pub mod zk_evm_types;

pub mod api;
pub mod base_token_ratio;
pub mod eth_sender;
pub mod helpers;
pub mod proto;
pub mod transaction_request;
pub mod utils;

/// Denotes the first byte of the special ZKsync's EIP-712-signed transaction.
pub const EIP_712_TX_TYPE: u8 = 0x71;

/// Denotes the first byte of the `EIP-1559` transaction.
pub const EIP_1559_TX_TYPE: u8 = 0x02;

/// Denotes the first byte of the `EIP-4844` transaction.
pub const EIP_4844_TX_TYPE: u8 = 0x03;

/// Denotes the first byte of the `EIP-2930` transaction.
pub const EIP_2930_TX_TYPE: u8 = 0x01;

/// Denotes the first byte of some legacy transaction, which type is unknown to the server.
pub const LEGACY_TX_TYPE: u8 = 0x0;

/// Denotes the first byte of the priority transaction.
pub const PRIORITY_OPERATION_L2_TX_TYPE: u8 = 0xff;

/// Denotes the first byte of the protocol upgrade transaction.
pub const PROTOCOL_UPGRADE_TX_TYPE: u8 = 0xfe;

/// Denotes the first byte of the interop transaction.
pub const INTEROP_TX_TYPE: u8 = 0xfd;

#[derive(Debug, Deserialize, Serialize, Clone, PartialEq)]
pub enum ExternalTx {
    L2Tx(L2Tx),
    XL2Tx(XL2Tx),
}

impl ExternalTx {
    pub fn set_input(&mut self, input: Vec<u8>, hash: H256) {
        match self {
            ExternalTx::L2Tx(tx) => tx.set_input(input, hash),
            ExternalTx::XL2Tx(tx) => tx.set_input(input, hash),
        }
    }

    pub fn input_data(&self) -> Option<&[u8]> {
        match self {
            ExternalTx::L2Tx(tx) => tx.common_data.input_data(),
            ExternalTx::XL2Tx(tx) => tx.common_data.input_data(),
        }
    }

    pub fn hash(&self) -> H256 {
        match self {
            ExternalTx::L2Tx(tx) => tx.hash(),
            ExternalTx::XL2Tx(tx) => tx.hash(),
        }
    }

    pub fn execute(&self) -> &Execute {
        match self {
            ExternalTx::L2Tx(tx) => &tx.execute,
            ExternalTx::XL2Tx(tx) => &tx.execute,
        }
    }

    pub fn common_data(&self) -> ExecuteTransactionCommon {
        match self {
            ExternalTx::L2Tx(tx) => ExecuteTransactionCommon::L2(tx.common_data.clone()),
            ExternalTx::XL2Tx(tx) => ExecuteTransactionCommon::XL2(tx.common_data.clone()),
        }
    }

    /// Returns the account that initiated this transaction.
    pub fn initiator_account(&self) -> Address {
        match self {
            ExternalTx::L2Tx(tx) => tx.common_data.initiator_address,
            ExternalTx::XL2Tx(tx) => tx.common_data.sender,
        }
    }

    pub fn nonce(&self) -> Nonce {
        match self {
            ExternalTx::L2Tx(tx) => tx.common_data.nonce,
            ExternalTx::XL2Tx(_tx) => Nonce(0), // todo
        }
    }

    pub fn max_fee_per_gas(&self) -> U256 {
        match self {
            ExternalTx::L2Tx(tx) => tx.common_data.fee.max_fee_per_gas,
            ExternalTx::XL2Tx(tx) => tx.common_data.max_fee_per_gas,
        }
    }

    pub fn gas_per_pubdata_limit(&self) -> U256 {
        match self {
            ExternalTx::L2Tx(tx) => tx.common_data.fee.gas_per_pubdata_limit,
            ExternalTx::XL2Tx(tx) => tx.common_data.gas_per_pubdata_limit,
        }
    }

    pub fn received_timestamp_ms(&self) -> u64 {
        match self {
            ExternalTx::L2Tx(tx) => tx.received_timestamp_ms,
            ExternalTx::XL2Tx(tx) => tx.received_timestamp_ms,
        }
    }

    /// Returns the payer for L2 transaction and 0 for L1 transactions
    pub fn payer(&self) -> Address {
        match self {
            ExternalTx::XL2Tx(tx) => tx.common_data.sender,
            ExternalTx::L2Tx(tx) => {
                let paymaster = tx.common_data.paymaster_params.paymaster;
                if paymaster == Address::default() {
                    tx.common_data.initiator_address
                } else {
                    paymaster
                }
            }
        }
    }
}

impl From<ExternalTx> for TransactionRequest {
    fn from(tx: ExternalTx) -> Self {
        match tx {
            ExternalTx::L2Tx(tx) => TransactionRequest::from(tx),
            ExternalTx::XL2Tx(tx) => TransactionRequest::from(tx),
        }
    }
}

impl From<ExternalTx> for Transaction {
    fn from(tx: ExternalTx) -> Self {
        match tx {
            ExternalTx::L2Tx(tx) => Transaction::from(tx),
            ExternalTx::XL2Tx(tx) => Transaction::from(tx),
        }
    }
}

impl From<ExternalTx> for api::Transaction {
    fn from(tx: ExternalTx) -> Self {
        match tx {
            ExternalTx::L2Tx(tx) => api::Transaction::from(tx),
            ExternalTx::XL2Tx(tx) => api::Transaction::from(tx),
        }
    }
}

#[derive(Clone, Serialize, Deserialize)]
pub struct Transaction {
    pub common_data: ExecuteTransactionCommon,
    pub execute: Execute,
    pub received_timestamp_ms: u64,
    pub raw_bytes: Option<web3::Bytes>,
}

impl std::fmt::Debug for Transaction {
    fn fmt(&self, f: &mut std::fmt::Formatter<'_>) -> std::fmt::Result {
        f.debug_tuple("Transaction").field(&self.hash()).finish()
    }
}

impl PartialEq for Transaction {
    fn eq(&self, other: &Transaction) -> bool {
        self.hash() == other.hash()
    }
}

impl Eq for Transaction {}

impl Transaction {
    /// Returns recipient account of the transaction.
    pub fn recipient_account(&self) -> Address {
        self.execute.contract_address
    }

    pub fn nonce(&self) -> Option<Nonce> {
        match &self.common_data {
            ExecuteTransactionCommon::L1(_) => None,
            ExecuteTransactionCommon::L2(tx) => Some(tx.nonce),
            ExecuteTransactionCommon::XL2(_) => None,
            ExecuteTransactionCommon::ProtocolUpgrade(_) => None,
        }
    }

    pub fn is_l1(&self) -> bool {
        matches!(self.common_data, ExecuteTransactionCommon::L1(_))
    }

    pub fn tx_format(&self) -> TransactionType {
        match &self.common_data {
            ExecuteTransactionCommon::L1(tx) => tx.tx_format(),
            ExecuteTransactionCommon::L2(tx) => tx.transaction_type,
            ExecuteTransactionCommon::XL2(tx) => tx.tx_format(),
            ExecuteTransactionCommon::ProtocolUpgrade(tx) => tx.tx_format(),
        }
    }

    pub fn hash(&self) -> H256 {
        match &self.common_data {
            ExecuteTransactionCommon::L1(data) => data.hash(),
            ExecuteTransactionCommon::L2(data) => data.hash(),
            ExecuteTransactionCommon::XL2(data) => data.hash(),
            ExecuteTransactionCommon::ProtocolUpgrade(data) => data.hash(),
        }
    }

    /// Returns the account that initiated this transaction.
    pub fn initiator_account(&self) -> Address {
        match &self.common_data {
            ExecuteTransactionCommon::L1(data) => data.sender,
            ExecuteTransactionCommon::L2(data) => data.initiator_address,
            ExecuteTransactionCommon::XL2(data) => data.sender,
            ExecuteTransactionCommon::ProtocolUpgrade(data) => data.sender,
        }
    }

    /// Returns the payer for L2 transaction and 0 for L1 transactions
    pub fn payer(&self) -> Address {
        match &self.common_data {
            ExecuteTransactionCommon::L1(data) => data.sender,
            ExecuteTransactionCommon::XL2(data) => data.sender,
            ExecuteTransactionCommon::L2(data) => {
                let paymaster = data.paymaster_params.paymaster;
                if paymaster == Address::default() {
                    data.initiator_address
                } else {
                    paymaster
                }
            }
            ExecuteTransactionCommon::ProtocolUpgrade(data) => data.sender,
        }
    }

    pub fn gas_limit(&self) -> U256 {
        match &self.common_data {
            ExecuteTransactionCommon::L1(data) => data.gas_limit,
            ExecuteTransactionCommon::XL2(data) => data.gas_limit,
            ExecuteTransactionCommon::L2(data) => data.fee.gas_limit,
            ExecuteTransactionCommon::ProtocolUpgrade(data) => data.gas_limit,
        }
    }

    pub fn max_fee_per_gas(&self) -> U256 {
        match &self.common_data {
            ExecuteTransactionCommon::L1(data) => data.max_fee_per_gas,
            ExecuteTransactionCommon::XL2(data) => data.max_fee_per_gas,
            ExecuteTransactionCommon::L2(data) => data.fee.max_fee_per_gas,
            ExecuteTransactionCommon::ProtocolUpgrade(data) => data.max_fee_per_gas,
        }
    }

    pub fn gas_per_pubdata_byte_limit(&self) -> U256 {
        match &self.common_data {
            ExecuteTransactionCommon::L1(data) => data.gas_per_pubdata_limit,
            ExecuteTransactionCommon::XL2(data) => data.gas_per_pubdata_limit,
            ExecuteTransactionCommon::L2(data) => data.fee.gas_per_pubdata_limit,
            ExecuteTransactionCommon::ProtocolUpgrade(data) => data.gas_per_pubdata_limit,
        }
    }

    // Returns how many slots it takes to encode the transaction
    pub fn encoding_len(&self) -> usize {
        let data_len = self.execute.calldata.len();
        let factory_deps_len = self.execute.factory_deps.len();
        let (signature_len, paymaster_input_len) = match &self.common_data {
            ExecuteTransactionCommon::L1(_) => (0, 0),
            ExecuteTransactionCommon::XL2(_) => (0, 0),
            ExecuteTransactionCommon::L2(l2_common_data) => (
                l2_common_data.signature.len(),
                l2_common_data.paymaster_params.paymaster_input.len(),
            ),
            ExecuteTransactionCommon::ProtocolUpgrade(_) => (0, 0),
        };

        encoding_len(
            data_len as u64,
            signature_len as u64,
            factory_deps_len as u64,
            paymaster_input_len as u64,
            0,
        )
    }
}

/// Optional input `Ethereum`-like encoded transaction if submitted via Web3 API.
/// If exists, its hash will be used to identify transaction.
/// Note, that for EIP712-type transactions, `hash` is not equal to the hash
/// of the `data`, but rather calculated by special formula.
#[derive(Clone, Debug, PartialEq, Eq, Serialize, Deserialize)]
pub struct InputData {
    pub hash: H256,
    pub data: Vec<u8>,
}

#[derive(Debug, Clone, PartialEq, Serialize, Deserialize)]
pub enum ExecuteTransactionCommon {
    L1(L1TxCommonData),
    L2(L2TxCommonData),
    XL2(XL2TxCommonData),
    ProtocolUpgrade(ProtocolUpgradeTxCommonData),
}

impl fmt::Display for ExecuteTransactionCommon {
    fn fmt(&self, f: &mut fmt::Formatter) -> fmt::Result {
        match self {
            ExecuteTransactionCommon::L1(data) => write!(f, "L1TxCommonData: {:?}", data),
            ExecuteTransactionCommon::L2(data) => write!(f, "L2TxCommonData: {:?}", data),
            ExecuteTransactionCommon::XL2(data) => write!(f, "L2TxCommonData: {:?}", data),
            ExecuteTransactionCommon::ProtocolUpgrade(data) => {
                write!(f, "ProtocolUpgradeTxCommonData: {:?}", data)
            }
        }
    }
}

impl TryFrom<Transaction> for abi::Transaction {
    type Error = anyhow::Error;

    fn try_from(tx: Transaction) -> anyhow::Result<Self> {
        use ExecuteTransactionCommon as E;
        let factory_deps = tx.execute.factory_deps;
        Ok(match tx.common_data {
            E::L2(data) => Self::L2(
                data.input
                    .context("input is required for L2 transactions")?
                    .data,
            ),
            E::L1(data) => Self::L1 {
                tx: abi::L2CanonicalTransaction {
                    tx_type: PRIORITY_OPERATION_L2_TX_TYPE.into(),
                    from: address_to_u256(&data.sender),
                    to: address_to_u256(&tx.execute.contract_address),
                    gas_limit: data.gas_limit,
                    gas_per_pubdata_byte_limit: data.gas_per_pubdata_limit,
                    max_fee_per_gas: data.max_fee_per_gas,
                    max_priority_fee_per_gas: 0.into(),
                    paymaster: 0.into(),
                    nonce: data.serial_id.0.into(),
                    value: tx.execute.value,
                    reserved: [
                        data.to_mint,
                        address_to_u256(&data.refund_recipient),
                        0.into(),
                        0.into(),
                    ],
                    data: tx.execute.calldata,
                    signature: vec![],
                    factory_deps: factory_deps
                        .iter()
                        .map(|b| h256_to_u256(hash_bytecode(b)))
                        .collect(),
                    paymaster_input: vec![],
                    reserved_dynamic: vec![],
                }
                .into(),
                factory_deps,
                eth_block: data.eth_block,
            },
            E::XL2(data) => Self::XL2(
                data.input
                    .context("input is required for XL2 transactions")?
                    .data,
            ),
            // E::XL2(data) => Self::XL2 {
            //     tx: abi::L2CanonicalTransaction {
            //         tx_type: INTEROP_TX_TYPE.into(),
            //         from: address_to_u256(&data.sender),
            //         to: address_to_u256(&tx.execute.contract_address),
            //         gas_limit: data.gas_limit,
            //         gas_per_pubdata_byte_limit: data.gas_per_pubdata_limit,
            //         max_fee_per_gas: data.max_fee_per_gas,
            //         max_priority_fee_per_gas: 0.into(),
            //         paymaster: 0.into(),
            //         nonce: data.serial_id.0.into(),
            //         value: tx.execute.value,
            //         reserved: [
            //             data.to_mint,
            //             address_to_u256(&data.refund_recipient),
            //             0.into(),
            //             0.into(),
            //         ],
            //         data: tx.execute.calldata,
            //         signature: vec![],
            //         factory_deps: factory_deps
            //             .iter()
            //             .map(|b| h256_to_u256(hash_bytecode(b)))
            //             .collect(),
            //         paymaster_input: vec![],
            //         reserved_dynamic: vec![],
            //     }
            //     .into(),
            //     factory_deps,
            // },
            E::ProtocolUpgrade(data) => Self::L1 {
                tx: abi::L2CanonicalTransaction {
                    tx_type: PROTOCOL_UPGRADE_TX_TYPE.into(),
                    from: address_to_u256(&data.sender),
                    to: address_to_u256(&tx.execute.contract_address),
                    gas_limit: data.gas_limit,
                    gas_per_pubdata_byte_limit: data.gas_per_pubdata_limit,
                    max_fee_per_gas: data.max_fee_per_gas,
                    max_priority_fee_per_gas: 0.into(),
                    paymaster: 0.into(),
                    nonce: (data.upgrade_id as u16).into(),
                    value: tx.execute.value,
                    reserved: [
                        data.to_mint,
                        address_to_u256(&data.refund_recipient),
                        0.into(),
                        0.into(),
                    ],
                    data: tx.execute.calldata,
                    signature: vec![],
                    factory_deps: factory_deps
                        .iter()
                        .map(|b| h256_to_u256(hash_bytecode(b)))
                        .collect(),
                    paymaster_input: vec![],
                    reserved_dynamic: vec![],
                }
                .into(),
                factory_deps,
                eth_block: data.eth_block,
            },
        })
    }
}

impl TryFrom<abi::Transaction> for Transaction {
    type Error = anyhow::Error;
    fn try_from(tx: abi::Transaction) -> anyhow::Result<Self> {
        Ok(match tx {
            abi::Transaction::L1 {
                tx,
                factory_deps,
                eth_block,
            } => {
                let factory_deps_hashes: Vec<_> = factory_deps
                    .iter()
                    .map(|b| h256_to_u256(hash_bytecode(b)))
                    .collect();
                anyhow::ensure!(tx.factory_deps == factory_deps_hashes);
                for item in &tx.reserved[2..] {
                    anyhow::ensure!(item == &U256::zero());
                }
                assert_eq!(tx.max_priority_fee_per_gas, U256::zero());
                assert_eq!(tx.paymaster, U256::zero());
                assert!(tx.signature.is_empty());
                assert!(tx.paymaster_input.is_empty());
                assert!(tx.reserved_dynamic.is_empty());
                let hash = tx.hash();
                Transaction {
                    common_data: match tx.tx_type {
                        t if t == PRIORITY_OPERATION_L2_TX_TYPE.into() => {
                            ExecuteTransactionCommon::L1(L1TxCommonData {
                                serial_id: PriorityOpId(
                                    tx.nonce
                                        .try_into()
                                        .map_err(|err| anyhow::format_err!("{err}"))?,
                                ),
                                canonical_tx_hash: hash,
                                sender: u256_to_account_address(&tx.from),
                                layer_2_tip_fee: U256::zero(),
                                to_mint: tx.reserved[0],
                                refund_recipient: u256_to_account_address(&tx.reserved[1]),
                                full_fee: U256::zero(),
                                gas_limit: tx.gas_limit,
                                max_fee_per_gas: tx.max_fee_per_gas,
                                gas_per_pubdata_limit: tx.gas_per_pubdata_byte_limit,
                                op_processing_type: l1::OpProcessingType::Common,
                                priority_queue_type: l1::PriorityQueueType::Deque,
                                eth_block,
                            })
                        }
                        t if t == PROTOCOL_UPGRADE_TX_TYPE.into() => {
                            ExecuteTransactionCommon::ProtocolUpgrade(ProtocolUpgradeTxCommonData {
                                upgrade_id: tx.nonce.try_into().unwrap(),
                                canonical_tx_hash: hash,
                                sender: u256_to_account_address(&tx.from),
                                to_mint: tx.reserved[0],
                                refund_recipient: u256_to_account_address(&tx.reserved[1]),
                                gas_limit: tx.gas_limit,
                                max_fee_per_gas: tx.max_fee_per_gas,
                                gas_per_pubdata_limit: tx.gas_per_pubdata_byte_limit,
                                eth_block,
                            })
                        }
                        unknown_type => anyhow::bail!("unknown tx type {unknown_type}"),
                    },
                    execute: Execute {
                        contract_address: u256_to_account_address(&tx.to),
                        calldata: tx.data,
                        factory_deps,
                        value: tx.value,
                    },
                    raw_bytes: None,
                    received_timestamp_ms: helpers::unix_timestamp_ms(),
                }
            }
            abi::Transaction::L2(raw) => {
                let (req, hash) =
                    transaction_request::TransactionRequest::from_bytes_unverified(&raw)?;
                let mut tx = L2Tx::from_request_unverified(req)?;
                tx.set_input(raw, hash);
                tx.into()
            }
            abi::Transaction::XL2(raw) => {
                let (req, hash) =
                    transaction_request::TransactionRequest::from_bytes_unverified(&raw)?;
                let mut tx = XL2Tx::from_request_unverified(req)?;
                // println!("kl todo from abi tx {:?}", hash);
                tx.set_input(raw, hash);
                tx.into()
            } // abi::Transaction::XL2 {
              //     tx,
              //     factory_deps,
              // } => {
              //     let factory_deps_hashes: Vec<_> = factory_deps
              //         .iter()
              //         .map(|b| h256_to_u256(hash_bytecode(b)))
              //         .collect();
              //     anyhow::ensure!(tx.factory_deps == factory_deps_hashes);
              //     for item in &tx.reserved[2..] {
              //         anyhow::ensure!(item == &U256::zero());
              //     }
              //     assert_eq!(tx.max_priority_fee_per_gas, U256::zero());
              //     assert_eq!(tx.paymaster, U256::zero());
              //     assert!(tx.signature.is_empty());
              //     assert!(tx.paymaster_input.is_empty());
              //     assert!(tx.reserved_dynamic.is_empty());
              //     let hash = tx.hash();
              //     Transaction {
              //         common_data:
              //             ExecuteTransactionCommon::XL2(XL2TxCommonData {
              //                 serial_id: PriorityOpId(
              //                     tx.nonce
              //                         .try_into()
              //                         .map_err(|err| anyhow::format_err!("{err}"))?,
              //                 ),
              //                 canonical_tx_hash: hash,
              //                 sender: u256_to_account_address(&tx.from),
              //                 layer_2_tip_fee: U256::zero(),
              //                 to_mint: tx.reserved[0],
              //                 refund_recipient: u256_to_account_address(&tx.reserved[1]),
              //                 full_fee: U256::zero(),
              //                 gas_limit: tx.gas_limit,
              //                 max_fee_per_gas: tx.max_fee_per_gas,
              //                 gas_per_pubdata_limit: tx.gas_per_pubdata_byte_limit,
              //                 op_processing_type: l1::OpProcessingType::Common,
              //                 priority_queue_type: l1::PriorityQueueType::Deque,
              //                 input: None,
              //                 eth_block:0,
              //             }),
              //         execute: Execute {
              //             contract_address: u256_to_account_address(&tx.to),
              //             calldata: tx.data,
              //             factory_deps,
              //             value: tx.value,
              //         },
              //         raw_bytes: None,
              //         received_timestamp_ms: helpers::unix_timestamp_ms(),
              //     }
              // }
        })
    }
}<|MERGE_RESOLUTION|>--- conflicted
+++ resolved
@@ -15,12 +15,8 @@
 use serde::{Deserialize, Serialize};
 pub use storage::*;
 pub use tx::Execute;
-<<<<<<< HEAD
 pub use xl2::XL2TxCommonData;
-pub use zksync_basic_types::{protocol_version::ProtocolVersionId, vm_version::VmVersion, *};
-=======
 pub use zksync_basic_types::{protocol_version::ProtocolVersionId, vm, *};
->>>>>>> dec82dbf
 pub use zksync_crypto_primitives::*;
 use zksync_utils::{
     address_to_u256, bytecode::hash_bytecode, h256_to_u256, u256_to_account_address,
@@ -56,11 +52,6 @@
 pub mod system_contracts;
 pub mod tokens;
 pub mod tx;
-<<<<<<< HEAD
-pub mod vm_trace;
-pub mod xl2;
-=======
->>>>>>> dec82dbf
 pub mod zk_evm_types;
 
 pub mod api;
