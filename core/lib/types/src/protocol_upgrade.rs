use std::convert::{TryFrom, TryInto};

use anyhow::Context as _;
use serde::{Deserialize, Serialize};
use zksync_basic_types::{
    ethabi,
    protocol_version::{
        L1VerifierConfig, ProtocolSemanticVersion, ProtocolVersionId, VerifierParams,
    },
};
use zksync_contracts::{
    BaseSystemContractsHashes, ADMIN_EXECUTE_UPGRADE_FUNCTION,
    ADMIN_UPGRADE_CHAIN_FROM_VERSION_FUNCTION,
};
use zksync_utils::h256_to_u256;

use crate::{
    abi, ethabi::ParamType, web3::Log, Address, Execute, ExecuteTransactionCommon, Transaction,
    TransactionType, H256, U256,
};

/// Represents a call to be made during governance operation.
#[derive(Clone, Serialize, Deserialize)]
pub struct Call {
    /// The address to which the call will be made.
    pub target: Address,
    ///  The amount of Ether (in wei) to be sent along with the call.
    pub value: U256,
    /// The calldata to be executed on the `target` address.
    pub data: Vec<u8>,
    /// Hash of the corresponding Ethereum transaction. Size should be 32 bytes.
    pub eth_hash: H256,
    /// Block in which Ethereum transaction was included.
    pub eth_block: u64,
}

impl std::fmt::Debug for Call {
    fn fmt(&self, f: &mut std::fmt::Formatter<'_>) -> std::fmt::Result {
        f.debug_struct("Call")
            .field("target", &self.target)
            .field("value", &self.value)
            .field("data", &hex::encode(&self.data))
            .field("eth_hash", &self.eth_hash)
            .field("eth_block", &self.eth_block)
            .finish()
    }
}

/// Defines the structure of an operation that Governance contract executes.
#[derive(Debug, Clone, Default)]
pub struct GovernanceOperation {
    /// An array of `Call` structs, each representing a call to be made during the operation.
    pub calls: Vec<Call>,
    /// The hash of the predecessor operation, that should be executed before this operation.
    pub predecessor: H256,
    /// The value used for creating unique operation hashes.
    pub salt: H256,
}

/// Protocol upgrade proposal from L1.
/// Most of the fields are optional meaning if value is none
/// then this field is not changed within an upgrade.
#[derive(Debug, Clone, Default)]
pub struct ProtocolUpgrade {
    /// New protocol version ID.
    pub version: ProtocolSemanticVersion,
    /// New bootloader code hash.
    pub bootloader_code_hash: Option<H256>,
    /// New default account code hash.
    pub default_account_code_hash: Option<H256>,
    /// New verifier params.
    pub verifier_params: Option<VerifierParams>,
    /// New verifier address.
    pub verifier_address: Option<Address>,
    /// Timestamp after which upgrade can be executed.
    pub timestamp: u64,
    /// L2 upgrade transaction.
    pub tx: Option<ProtocolUpgradeTx>,
}

impl From<VerifierParams> for abi::VerifierParams {
    fn from(x: VerifierParams) -> Self {
        Self {
            recursion_node_level_vk_hash: x.recursion_node_level_vk_hash.into(),
            recursion_leaf_level_vk_hash: x.recursion_node_level_vk_hash.into(),
            recursion_circuits_set_vks_hash: x.recursion_circuits_set_vks_hash.into(),
        }
    }
}

impl From<abi::VerifierParams> for VerifierParams {
    fn from(x: abi::VerifierParams) -> Self {
        Self {
            recursion_node_level_vk_hash: x.recursion_node_level_vk_hash.into(),
            recursion_leaf_level_vk_hash: x.recursion_node_level_vk_hash.into(),
            recursion_circuits_set_vks_hash: x.recursion_circuits_set_vks_hash.into(),
        }
    }
}

impl ProtocolUpgrade {
    /// `l1-contracts/contracts/state-transition/libraries/diamond.sol:DiamondCutData.initCalldata`
    fn try_from_init_calldata(init_calldata: &[u8]) -> anyhow::Result<Self> {
        let upgrade = ethabi::decode(
            &[abi::ProposedUpgrade::schema()],
            init_calldata.get(4..).context("need >= 4 bytes")?,
        )
        .context("ethabi::decode()")?;
        let upgrade = abi::ProposedUpgrade::decode(upgrade.into_iter().next().unwrap()).unwrap();
        let bootloader_hash = H256::from_slice(&upgrade.bootloader_hash);
        let default_account_hash = H256::from_slice(&upgrade.default_account_hash);
        Ok(Self {
            version: ProtocolSemanticVersion::try_from_packed(upgrade.new_protocol_version)
                .map_err(|err| anyhow::format_err!("Version is not supported: {err}"))?,
            bootloader_code_hash: (bootloader_hash != H256::zero()).then_some(bootloader_hash),
            default_account_code_hash: (default_account_hash != H256::zero())
                .then_some(default_account_hash),
            verifier_params: (upgrade.verifier_params != abi::VerifierParams::default())
                .then_some(upgrade.verifier_params.into()),
            verifier_address: (upgrade.verifier != Address::zero()).then_some(upgrade.verifier),
            timestamp: upgrade.upgrade_timestamp.try_into().unwrap(),
            tx: (upgrade.l2_protocol_upgrade_tx.tx_type != U256::zero())
                .then(|| {
                    Transaction::try_from(abi::Transaction::L1 {
                        tx: upgrade.l2_protocol_upgrade_tx,
                        factory_deps: upgrade.factory_deps,
<<<<<<< HEAD
                        eth_block: 0,
                        received_timestamp_ms: helpers::unix_timestamp_ms(),
=======
                        eth_block,
>>>>>>> 38897947
                    })
                    .context("Transaction::try_from()")?
                    .try_into()
                    .map_err(|err| anyhow::format_err!("try_into::<ProtocolUpgradeTx>(): {err}"))
                })
                .transpose()?,
        })
    }
}

pub fn decode_set_chain_id_event(
    event: Log,
) -> Result<(ProtocolVersionId, ProtocolUpgradeTx), ethabi::Error> {
    let tx = ethabi::decode(&[abi::L2CanonicalTransaction::schema()], &event.data.0)?;
    let tx = abi::L2CanonicalTransaction::decode(tx.into_iter().next().unwrap()).unwrap();

    let full_version_id = h256_to_u256(event.topics[2]);
    let protocol_version = ProtocolVersionId::try_from_packed_semver(full_version_id)
        .unwrap_or_else(|_| panic!("Version is not supported, packed version: {full_version_id}"));
    Ok((
        protocol_version,
        Transaction::try_from(abi::Transaction::L1 {
            tx: tx.into(),
            eth_block: event
                .block_number
                .expect("Event block number is missing")
                .as_u64(),
            factory_deps: vec![],
        })
        .unwrap()
        .try_into()
        .unwrap(),
    ))
}

impl TryFrom<Call> for ProtocolUpgrade {
    type Error = anyhow::Error;

    fn try_from(call: Call) -> Result<Self, Self::Error> {
        anyhow::ensure!(call.data.len() >= 4);
        let (signature, data) = call.data.split_at(4);

        let diamond_cut_tokens =
            if signature.to_vec() == ADMIN_EXECUTE_UPGRADE_FUNCTION.short_signature().to_vec() {
                // Unwraps are safe, because we validate the input against the function signature.
                ADMIN_EXECUTE_UPGRADE_FUNCTION
                    .decode_input(data)?
                    .pop()
                    .unwrap()
                    .into_tuple()
                    .unwrap()
            } else if signature.to_vec()
                == ADMIN_UPGRADE_CHAIN_FROM_VERSION_FUNCTION
                    .short_signature()
                    .to_vec()
            {
                let mut data = ADMIN_UPGRADE_CHAIN_FROM_VERSION_FUNCTION.decode_input(data)?;

                assert_eq!(
                    data.len(),
                    2,
                    "The second method is expected to accept exactly 2 arguments"
                );

                // The second item must be a tuple of diamond cut data
                // Unwraps are safe, because we validate the input against the function signature.
                data.pop().unwrap().into_tuple().unwrap()
            } else {
                anyhow::bail!("unknown function");
            };

        ProtocolUpgrade::try_from_init_calldata(
            // Unwrap is safe because we have validated the input against the function signature.
            &diamond_cut_tokens[2].clone().into_bytes().unwrap(),
        )
        .context("ProtocolUpgrade::try_from_init_calldata()")
    }
}

impl TryFrom<Log> for GovernanceOperation {
    type Error = crate::ethabi::Error;

    fn try_from(event: Log) -> Result<Self, Self::Error> {
        let call_param_type = ParamType::Tuple(vec![
            ParamType::Address,
            ParamType::Uint(256),
            ParamType::Bytes,
        ]);

        let operation_param_type = ParamType::Tuple(vec![
            ParamType::Array(Box::new(call_param_type)),
            ParamType::FixedBytes(32),
            ParamType::FixedBytes(32),
        ]);
        // Decode data.
        let mut decoded =
            ethabi::decode(&[ParamType::Uint(256), operation_param_type], &event.data.0)?;
        // Extract `GovernanceOperation` data.
        let mut decoded_governance_operation = decoded.remove(1).into_tuple().unwrap();

        let eth_hash = event
            .transaction_hash
            .expect("Event transaction hash is missing");
        let eth_block = event
            .block_number
            .expect("Event block number is missing")
            .as_u64();

        let calls = decoded_governance_operation.remove(0).into_array().unwrap();
        let predecessor = H256::from_slice(
            &decoded_governance_operation
                .remove(0)
                .into_fixed_bytes()
                .unwrap(),
        );
        let salt = H256::from_slice(
            &decoded_governance_operation
                .remove(0)
                .into_fixed_bytes()
                .unwrap(),
        );

        let calls = calls
            .into_iter()
            .map(|call| {
                let mut decoded_governance_operation = call.into_tuple().unwrap();

                Call {
                    target: decoded_governance_operation
                        .remove(0)
                        .into_address()
                        .unwrap(),
                    value: decoded_governance_operation.remove(0).into_uint().unwrap(),
                    data: decoded_governance_operation.remove(0).into_bytes().unwrap(),
                    eth_hash,
                    eth_block,
                }
            })
            .collect();

        Ok(Self {
            calls,
            predecessor,
            salt,
        })
    }
}

#[derive(Debug, Clone, Default)]
pub struct ProtocolVersion {
    /// Protocol version ID
    pub version: ProtocolSemanticVersion,
    /// Timestamp at which upgrade should be performed
    pub timestamp: u64,
    /// Verifier configuration
    pub l1_verifier_config: L1VerifierConfig,
    /// Hashes of base system contracts (bootloader and default account)
    pub base_system_contracts_hashes: BaseSystemContractsHashes,
    /// L2 Upgrade transaction.
    pub tx: Option<ProtocolUpgradeTx>,
}

impl ProtocolVersion {
    /// Returns new protocol version parameters after applying provided upgrade.
    pub fn apply_upgrade(
        &self,
        upgrade: ProtocolUpgrade,
        new_scheduler_vk_hash: Option<H256>,
    ) -> ProtocolVersion {
        ProtocolVersion {
            version: upgrade.version,
            timestamp: upgrade.timestamp,
            l1_verifier_config: L1VerifierConfig {
                params: upgrade
                    .verifier_params
                    .unwrap_or(self.l1_verifier_config.params),
                recursion_scheduler_level_vk_hash: new_scheduler_vk_hash
                    .unwrap_or(self.l1_verifier_config.recursion_scheduler_level_vk_hash),
            },
            base_system_contracts_hashes: BaseSystemContractsHashes {
                bootloader: upgrade
                    .bootloader_code_hash
                    .unwrap_or(self.base_system_contracts_hashes.bootloader),
                default_aa: upgrade
                    .default_account_code_hash
                    .unwrap_or(self.base_system_contracts_hashes.default_aa),
            },
            tx: upgrade.tx,
        }
    }
}

// TODO(PLA-962): remove once all nodes start treating the deprecated fields as optional.
#[derive(Serialize, Deserialize)]
#[serde(rename_all = "camelCase")]
struct ProtocolUpgradeTxCommonDataSerde {
    pub sender: Address,
    pub upgrade_id: ProtocolVersionId,
    pub max_fee_per_gas: U256,
    pub gas_limit: U256,
    pub gas_per_pubdata_limit: U256,
    pub canonical_tx_hash: H256,
    pub to_mint: U256,
    pub refund_recipient: Address,

    /// DEPRECATED.
    #[serde(default)]
    pub eth_hash: H256,
    #[serde(default)]
    pub eth_block: u64,
}

#[derive(Default, Debug, Clone, PartialEq)]
pub struct ProtocolUpgradeTxCommonData {
    /// Sender of the transaction.
    pub sender: Address,
    /// ID of the upgrade.
    pub upgrade_id: ProtocolVersionId,
    /// The maximal fee per gas to be used for L1->L2 transaction
    pub max_fee_per_gas: U256,
    /// The maximum number of gas that a transaction can spend at a price of gas equals 1.
    pub gas_limit: U256,
    /// The maximum number of gas per 1 byte of pubdata.
    pub gas_per_pubdata_limit: U256,
    /// Block in which Ethereum transaction was included.
    pub eth_block: u64,
    /// Tx hash of the transaction in the zkSync network. Calculated as the encoded transaction data hash.
    pub canonical_tx_hash: H256,
    /// The amount of ETH that should be minted with this transaction
    pub to_mint: U256,
    /// The recipient of the refund of the transaction
    pub refund_recipient: Address,
}

impl ProtocolUpgradeTxCommonData {
    pub fn hash(&self) -> H256 {
        self.canonical_tx_hash
    }

    pub fn tx_format(&self) -> TransactionType {
        TransactionType::ProtocolUpgradeTransaction
    }
}

impl serde::Serialize for ProtocolUpgradeTxCommonData {
    fn serialize<S: serde::Serializer>(&self, s: S) -> Result<S::Ok, S::Error> {
        ProtocolUpgradeTxCommonDataSerde {
            sender: self.sender,
            upgrade_id: self.upgrade_id,
            max_fee_per_gas: self.max_fee_per_gas,
            gas_limit: self.gas_limit,
            gas_per_pubdata_limit: self.gas_per_pubdata_limit,
            canonical_tx_hash: self.canonical_tx_hash,
            to_mint: self.to_mint,
            refund_recipient: self.refund_recipient,

            // DEPRECATED.
            eth_hash: H256::default(),
            eth_block: self.eth_block,
        }
        .serialize(s)
    }
}

impl<'de> serde::Deserialize<'de> for ProtocolUpgradeTxCommonData {
    fn deserialize<D: serde::Deserializer<'de>>(d: D) -> Result<Self, D::Error> {
        let x = ProtocolUpgradeTxCommonDataSerde::deserialize(d)?;
        Ok(Self {
            sender: x.sender,
            upgrade_id: x.upgrade_id,
            max_fee_per_gas: x.max_fee_per_gas,
            gas_limit: x.gas_limit,
            gas_per_pubdata_limit: x.gas_per_pubdata_limit,
            canonical_tx_hash: x.canonical_tx_hash,
            to_mint: x.to_mint,
            refund_recipient: x.refund_recipient,

            // DEPRECATED.
            eth_block: x.eth_block,
        })
    }
}

#[derive(Debug, Clone, PartialEq, Serialize, Deserialize)]
pub struct ProtocolUpgradeTx {
    pub execute: Execute,
    pub common_data: ProtocolUpgradeTxCommonData,
    pub received_timestamp_ms: u64,
}

impl From<ProtocolUpgradeTx> for Transaction {
    fn from(tx: ProtocolUpgradeTx) -> Self {
        let ProtocolUpgradeTx {
            execute,
            common_data,
            received_timestamp_ms,
        } = tx;
        Self {
            common_data: ExecuteTransactionCommon::ProtocolUpgrade(common_data),
            execute,
            received_timestamp_ms,
            raw_bytes: None,
        }
    }
}

impl TryFrom<Transaction> for ProtocolUpgradeTx {
    type Error = &'static str;

    fn try_from(value: Transaction) -> Result<Self, Self::Error> {
        let Transaction {
            common_data,
            execute,
            received_timestamp_ms,
            ..
        } = value;
        match common_data {
            ExecuteTransactionCommon::L1(_) => Err("Cannot convert L1Tx to ProtocolUpgradeTx"),
            ExecuteTransactionCommon::L2(_) => Err("Cannot convert L2Tx to ProtocolUpgradeTx"),
            ExecuteTransactionCommon::ProtocolUpgrade(common_data) => Ok(ProtocolUpgradeTx {
                execute,
                common_data,
                received_timestamp_ms,
            }),
        }
    }
}

#[cfg(test)]
mod tests {
    use ethabi::Token;

    use super::*;

    #[test]
    fn governance_operation_from_log() {
        let call_token = Token::Tuple(vec![
            Token::Address(Address::random()),
            Token::Uint(U256::zero()),
            Token::Bytes(vec![1, 2, 3]),
        ]);
        let operation_token = Token::Tuple(vec![
            Token::Array(vec![call_token]),
            Token::FixedBytes(H256::random().0.to_vec()),
            Token::FixedBytes(H256::random().0.to_vec()),
        ]);
        let event_data = ethabi::encode(&[Token::Uint(U256::zero()), operation_token]);

        let correct_log = Log {
            address: Default::default(),
            topics: Default::default(),
            data: event_data.into(),
            block_hash: Default::default(),
            block_number: Some(1u64.into()),
            transaction_hash: Some(H256::random()),
            transaction_index: Default::default(),
            log_index: Default::default(),
            transaction_log_index: Default::default(),
            log_type: Default::default(),
            removed: Default::default(),
        };
        let decoded_op: GovernanceOperation = correct_log.clone().try_into().unwrap();
        assert_eq!(decoded_op.calls.len(), 1);

        let mut incorrect_log = correct_log;
        incorrect_log
            .data
            .0
            .truncate(incorrect_log.data.0.len() - 32);
        assert!(TryInto::<GovernanceOperation>::try_into(incorrect_log).is_err());
    }
}<|MERGE_RESOLUTION|>--- conflicted
+++ resolved
@@ -124,12 +124,7 @@
                     Transaction::try_from(abi::Transaction::L1 {
                         tx: upgrade.l2_protocol_upgrade_tx,
                         factory_deps: upgrade.factory_deps,
-<<<<<<< HEAD
                         eth_block: 0,
-                        received_timestamp_ms: helpers::unix_timestamp_ms(),
-=======
-                        eth_block,
->>>>>>> 38897947
                     })
                     .context("Transaction::try_from()")?
                     .try_into()
