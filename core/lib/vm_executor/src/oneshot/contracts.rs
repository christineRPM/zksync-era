--- conflicted
+++ resolved
@@ -109,13 +109,9 @@
             ProtocolVersionId::Version23 => &self.vm_1_5_0_small_memory,
             ProtocolVersionId::Version24 => &self.vm_1_5_0_increased_memory,
             ProtocolVersionId::Version25 => &self.vm_protocol_defense,
-<<<<<<< HEAD
-            ProtocolVersionId::Version26 => &self.vm_evm_emulator,
-            ProtocolVersionId::Version27 => &self.gateway,
-=======
-            ProtocolVersionId::Version26 | ProtocolVersionId::Version27 => &self.gateway,
+            ProtocolVersionId::Version26 => &self.gateway,
+            ProtocolVersionId::Version27 => &self.vm_evm_emulator,
             ProtocolVersionId::Version28 => unreachable!("Version 28 is not supported yet"),
->>>>>>> 32a068d1
         };
         let base = base.clone();
 
