--- conflicted
+++ resolved
@@ -117,7 +117,6 @@
                 .map(|x| parse_h160(x))
                 .transpose()
                 .context("base_token_addr")?,
-<<<<<<< HEAD
             base_token_asset_id: l1
                 .base_token_asset_id
                 .as_ref()
@@ -130,20 +129,6 @@
                 .map(|x| parse_h160(x))
                 .transpose()
                 .context("predeployed_l2_wrapped_base_token_address")?,
-            user_facing_bridgehub_proxy_addr: self
-                .user_facing_bridgehub
-                .as_ref()
-                .map(|x| parse_h160(x))
-                .transpose()
-                .context("base_token_addr")?,
-            user_facing_diamond_proxy_addr: self
-                .user_facing_diamond_proxy
-                .as_ref()
-                .map(|x| parse_h160(x))
-                .transpose()
-                .context("base_token_addr")?,
-=======
->>>>>>> 5d6cd325
             chain_admin_addr: l1
                 .chain_admin_addr
                 .as_ref()
