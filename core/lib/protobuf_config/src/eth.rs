--- conflicted
+++ resolved
@@ -109,14 +109,7 @@
                 .and_then(|x| Ok(proto::PubdataSendingMode::try_from(*x)?))
                 .context("pubdata_sending_mode")?
                 .parse(),
-<<<<<<< HEAD
-            proof_loading_mode: required(&self.proof_loading_mode)
-                .and_then(|x| Ok(proto::ProofLoadingMode::try_from(*x)?))
-                .context("proof_loading_mode")?
-                .parse(),
             ignore_db_nonce: None,
-=======
->>>>>>> 560074f0
         })
     }
 
