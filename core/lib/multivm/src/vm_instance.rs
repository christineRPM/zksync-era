--- conflicted
+++ resolved
@@ -293,13 +293,8 @@
         }
     }
 
-<<<<<<< HEAD
-    fn finish_batch(&mut self) -> FinishedL1Batch {
-        dispatch_fast_vm!(self.finish_batch())
-=======
     fn finish_batch(&mut self, pubdata_builder: Rc<dyn PubdataBuilder>) -> FinishedL1Batch {
         dispatch_fast_vm!(self.finish_batch(pubdata_builder))
->>>>>>> c291a2b2
     }
 }
 
