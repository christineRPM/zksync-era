use zksync_types::{
    fee_model::{BatchFeeInput, L1PeggedBatchFeeModelInput, PubdataIndependentBatchFeeModelInput},
    vm::VmVersion,
    U256,
};

pub use self::deduplicator::{ModifiedSlot, StorageWritesDeduplicator};
use crate::{
    glue::{GlueFrom, GlueInto},
    interface::L1BatchEnv,
};

pub(crate) mod bytecode;
mod deduplicator;
pub(crate) mod events;

/// Allows to convert `LogQuery` between two different versions, even if they don't provide
/// direct conversion between each other.
/// It transforms the input query to the `LogQuery` from `zksync_types` (for which most of the
/// `zk_evm` versions provide conversion) and then converts it to the target version.
pub fn glue_log_query<L, R>(l: L) -> R
where
    L: GlueInto<zksync_types::zk_evm_types::LogQuery>,
    R: GlueFrom<zksync_types::zk_evm_types::LogQuery>,
{
    R::glue_from(l.glue_into())
}

/// Calculates the base fee and gas per pubdata for the given L1 gas price.
pub fn derive_base_fee_and_gas_per_pubdata(
    batch_fee_input: BatchFeeInput,
    vm_version: VmVersion,
) -> (u64, u64) {
    match vm_version {
        VmVersion::M5WithRefunds | VmVersion::M5WithoutRefunds => {
            crate::vm_m5::vm_with_bootloader::derive_base_fee_and_gas_per_pubdata(
                batch_fee_input.into_l1_pegged(),
            )
        }
        VmVersion::M6Initial | VmVersion::M6BugWithCompressionFixed => {
            crate::vm_m6::vm_with_bootloader::derive_base_fee_and_gas_per_pubdata(
                batch_fee_input.into_l1_pegged(),
            )
        }
        VmVersion::Vm1_3_2 => {
            crate::vm_1_3_2::vm_with_bootloader::derive_base_fee_and_gas_per_pubdata(
                batch_fee_input.into_l1_pegged(),
            )
        }
        VmVersion::VmVirtualBlocks => {
            crate::vm_virtual_blocks::utils::fee::derive_base_fee_and_gas_per_pubdata(
                batch_fee_input.into_l1_pegged(),
            )
        }
        VmVersion::VmVirtualBlocksRefundsEnhancement => {
            crate::vm_refunds_enhancement::utils::fee::derive_base_fee_and_gas_per_pubdata(
                batch_fee_input.into_l1_pegged(),
            )
        }
        VmVersion::VmBoojumIntegration => {
            crate::vm_boojum_integration::utils::fee::derive_base_fee_and_gas_per_pubdata(
                batch_fee_input.into_l1_pegged(),
            )
        }
        VmVersion::Vm1_4_1 => crate::vm_1_4_1::utils::fee::derive_base_fee_and_gas_per_pubdata(
            batch_fee_input.into_pubdata_independent(),
        ),
        VmVersion::Vm1_4_2 => crate::vm_1_4_2::utils::fee::derive_base_fee_and_gas_per_pubdata(
            batch_fee_input.into_pubdata_independent(),
        ),
        VmVersion::Vm1_5_0SmallBootloaderMemory
        | VmVersion::Vm1_5_0IncreasedBootloaderMemory
        | VmVersion::VmGateway => {
            crate::vm_latest::utils::fee::derive_base_fee_and_gas_per_pubdata(
                batch_fee_input.into_pubdata_independent(),
            )
        }
    }
}

pub fn get_batch_base_fee(l1_batch_env: &L1BatchEnv, vm_version: VmVersion) -> u64 {
    match vm_version {
        VmVersion::M5WithRefunds | VmVersion::M5WithoutRefunds => {
            crate::vm_m5::vm_with_bootloader::get_batch_base_fee(l1_batch_env)
        }
        VmVersion::M6Initial | VmVersion::M6BugWithCompressionFixed => {
            crate::vm_m6::vm_with_bootloader::get_batch_base_fee(l1_batch_env)
        }
        VmVersion::Vm1_3_2 => crate::vm_1_3_2::vm_with_bootloader::get_batch_base_fee(l1_batch_env),
        VmVersion::VmVirtualBlocks => {
            crate::vm_virtual_blocks::utils::fee::get_batch_base_fee(l1_batch_env)
        }
        VmVersion::VmVirtualBlocksRefundsEnhancement => {
            crate::vm_refunds_enhancement::utils::fee::get_batch_base_fee(l1_batch_env)
        }
        VmVersion::VmBoojumIntegration => {
            crate::vm_boojum_integration::utils::fee::get_batch_base_fee(l1_batch_env)
        }
        VmVersion::Vm1_4_1 => crate::vm_1_4_1::utils::fee::get_batch_base_fee(l1_batch_env),
        VmVersion::Vm1_4_2 => crate::vm_1_4_2::utils::fee::get_batch_base_fee(l1_batch_env),
        VmVersion::Vm1_5_0SmallBootloaderMemory
        | VmVersion::Vm1_5_0IncreasedBootloaderMemory
        | VmVersion::VmGateway => crate::vm_latest::utils::fee::get_batch_base_fee(l1_batch_env),
    }
}

/// Changes the batch fee input so that the expected gas per pubdata is smaller than or the `tx_gas_per_pubdata_limit`.
pub fn adjust_pubdata_price_for_tx(
    batch_fee_input: BatchFeeInput,
    tx_gas_per_pubdata_limit: U256,
    max_base_fee: Option<U256>,
    vm_version: VmVersion,
) -> BatchFeeInput {
    // If no max base fee was provided, we just use the maximal one for convenience.
    let max_base_fee = max_base_fee.unwrap_or(U256::MAX);
    let desired_gas_per_pubdata =
        tx_gas_per_pubdata_limit.min(get_max_gas_per_pubdata_byte(vm_version).into());

    let (current_base_fee, current_gas_per_pubdata) =
        derive_base_fee_and_gas_per_pubdata(batch_fee_input, vm_version);

    if U256::from(current_gas_per_pubdata) <= desired_gas_per_pubdata
        && U256::from(current_base_fee) <= max_base_fee
    {
        // gas per pubdata is already smaller than or equal to `tx_gas_per_pubdata_limit`.
        return batch_fee_input;
    }

    match batch_fee_input {
        BatchFeeInput::L1Pegged(fee_input) => {
            let current_l2_fair_gas_price = U256::from(fee_input.fair_l2_gas_price);
            let fair_l2_gas_price = if max_base_fee < current_l2_fair_gas_price {
                max_base_fee
            } else {
                current_l2_fair_gas_price
            };

            // `gasPerPubdata = ceil(17 * l1gasprice / fair_l2_gas_price)`
            // `gasPerPubdata <= 17 * l1gasprice / fair_l2_gas_price + 1`
            // `fair_l2_gas_price(gasPerPubdata - 1) / 17 <= l1gasprice`
            let new_l1_gas_price =
                fair_l2_gas_price * (desired_gas_per_pubdata - U256::from(1u32)) / U256::from(17);

            BatchFeeInput::L1Pegged(L1PeggedBatchFeeModelInput {
                l1_gas_price: new_l1_gas_price.as_u64(),
                fair_l2_gas_price: fair_l2_gas_price.as_u64(),
            })
        }
        BatchFeeInput::PubdataIndependent(fee_input) => {
            let current_l2_fair_gas_price = U256::from(fee_input.fair_l2_gas_price);
            let fair_l2_gas_price = if max_base_fee < current_l2_fair_gas_price {
                max_base_fee
            } else {
                current_l2_fair_gas_price
            };

            // `gasPerPubdata = ceil(fair_pubdata_price / fair_l2_gas_price)`
            // `gasPerPubdata <= fair_pubdata_price / fair_l2_gas_price + 1`
            // `fair_l2_gas_price(gasPerPubdata - 1) <= fair_pubdata_price`
            let new_fair_pubdata_price =
                fair_l2_gas_price * (desired_gas_per_pubdata - U256::from(1u32));

            BatchFeeInput::PubdataIndependent(PubdataIndependentBatchFeeModelInput {
                fair_pubdata_price: new_fair_pubdata_price.as_u64(),
                fair_l2_gas_price: fair_l2_gas_price.as_u64(),
                ..fee_input
            })
        }
    }
}

pub fn derive_overhead(
    gas_limit: u64,
    gas_price_per_pubdata: u32,
    encoded_len: usize,
    tx_type: u8,
    vm_version: VmVersion,
) -> u32 {
    match vm_version {
        VmVersion::M5WithRefunds | VmVersion::M5WithoutRefunds => {
            crate::vm_m5::transaction_data::derive_overhead(
                gas_limit,
                gas_price_per_pubdata,
                encoded_len,
            )
        }
        VmVersion::M6Initial | VmVersion::M6BugWithCompressionFixed => {
            crate::vm_m6::transaction_data::derive_overhead(
                gas_limit,
                gas_price_per_pubdata,
                encoded_len,
                crate::vm_m6::transaction_data::OverheadCoefficients::from_tx_type(tx_type),
            )
        }
        VmVersion::Vm1_3_2 => crate::vm_1_3_2::transaction_data::derive_overhead(
            gas_limit,
            gas_price_per_pubdata,
            encoded_len,
            crate::vm_1_3_2::transaction_data::OverheadCoefficients::from_tx_type(tx_type),
        ),
        VmVersion::VmVirtualBlocks => crate::vm_virtual_blocks::utils::overhead::derive_overhead(
            gas_limit,
            gas_price_per_pubdata,
            encoded_len,
            crate::vm_virtual_blocks::utils::overhead::OverheadCoefficients::from_tx_type(tx_type),
        ),
        VmVersion::VmVirtualBlocksRefundsEnhancement => {
            crate::vm_refunds_enhancement::utils::overhead::derive_overhead(
                gas_limit,
                gas_price_per_pubdata,
                encoded_len,
                crate::vm_refunds_enhancement::utils::overhead::OverheadCoefficients::from_tx_type(
                    tx_type,
                ),
            )
        }
        VmVersion::VmBoojumIntegration => {
            crate::vm_boojum_integration::utils::overhead::derive_overhead(
                gas_limit,
                gas_price_per_pubdata,
                encoded_len,
                crate::vm_boojum_integration::utils::overhead::OverheadCoefficients::from_tx_type(
                    tx_type,
                ),
            )
        }
        VmVersion::Vm1_4_1 => crate::vm_1_4_1::utils::overhead::derive_overhead(encoded_len),
        VmVersion::Vm1_4_2 => crate::vm_1_4_2::utils::overhead::derive_overhead(encoded_len),
        VmVersion::Vm1_5_0SmallBootloaderMemory
        | VmVersion::Vm1_5_0IncreasedBootloaderMemory
        | VmVersion::VmGateway => crate::vm_latest::utils::overhead::derive_overhead(encoded_len),
    }
}

pub fn get_bootloader_encoding_space(version: VmVersion) -> u32 {
    match version {
        VmVersion::M5WithRefunds | VmVersion::M5WithoutRefunds => {
            crate::vm_m5::vm_with_bootloader::BOOTLOADER_TX_ENCODING_SPACE
        }
        VmVersion::M6Initial | VmVersion::M6BugWithCompressionFixed => {
            crate::vm_m6::vm_with_bootloader::BOOTLOADER_TX_ENCODING_SPACE
        }
        VmVersion::Vm1_3_2 => crate::vm_1_3_2::vm_with_bootloader::BOOTLOADER_TX_ENCODING_SPACE,
        VmVersion::VmVirtualBlocks => {
            crate::vm_virtual_blocks::constants::BOOTLOADER_TX_ENCODING_SPACE
        }
        VmVersion::VmVirtualBlocksRefundsEnhancement => {
            crate::vm_refunds_enhancement::constants::BOOTLOADER_TX_ENCODING_SPACE
        }
        VmVersion::VmBoojumIntegration => {
            crate::vm_boojum_integration::constants::BOOTLOADER_TX_ENCODING_SPACE
        }
        VmVersion::Vm1_4_1 => crate::vm_1_4_1::constants::BOOTLOADER_TX_ENCODING_SPACE,
        VmVersion::Vm1_4_2 => crate::vm_1_4_2::constants::BOOTLOADER_TX_ENCODING_SPACE,
        VmVersion::Vm1_5_0SmallBootloaderMemory => {
            crate::vm_latest::constants::get_bootloader_tx_encoding_space(
                crate::vm_latest::MultiVmSubversion::SmallBootloaderMemory,
            )
        }
        VmVersion::Vm1_5_0IncreasedBootloaderMemory => {
            crate::vm_latest::constants::get_bootloader_tx_encoding_space(
                crate::vm_latest::MultiVmSubversion::IncreasedBootloaderMemory,
            )
        }
        VmVersion::VmGateway => crate::vm_latest::constants::get_bootloader_tx_encoding_space(
            crate::vm_latest::MultiVmSubversion::Gateway,
        ),
    }
}

pub fn get_bootloader_max_txs_in_batch(version: VmVersion) -> usize {
    match version {
        VmVersion::M5WithRefunds | VmVersion::M5WithoutRefunds => {
            crate::vm_m5::vm_with_bootloader::MAX_TXS_IN_BLOCK
        }
        VmVersion::M6Initial | VmVersion::M6BugWithCompressionFixed => {
            crate::vm_m6::vm_with_bootloader::MAX_TXS_IN_BLOCK
        }
        VmVersion::Vm1_3_2 => crate::vm_1_3_2::vm_with_bootloader::MAX_TXS_IN_BLOCK,
        VmVersion::VmVirtualBlocks => crate::vm_virtual_blocks::constants::MAX_TXS_IN_BLOCK,
        VmVersion::VmVirtualBlocksRefundsEnhancement => {
            crate::vm_refunds_enhancement::constants::MAX_TXS_IN_BLOCK
        }
        VmVersion::VmBoojumIntegration => crate::vm_boojum_integration::constants::MAX_TXS_IN_BLOCK,
        VmVersion::Vm1_4_1 => crate::vm_1_4_1::constants::MAX_TXS_IN_BATCH,
        VmVersion::Vm1_4_2 => crate::vm_1_4_2::constants::MAX_TXS_IN_BATCH,
        VmVersion::Vm1_5_0SmallBootloaderMemory
        | VmVersion::Vm1_5_0IncreasedBootloaderMemory
        | VmVersion::VmGateway => crate::vm_latest::constants::MAX_TXS_IN_BATCH,
    }
}

pub fn gas_bootloader_batch_tip_overhead(version: VmVersion) -> u32 {
    match version {
        VmVersion::M5WithRefunds
        | VmVersion::M5WithoutRefunds
        | VmVersion::M6Initial
        | VmVersion::M6BugWithCompressionFixed
        | VmVersion::Vm1_3_2
        | VmVersion::VmVirtualBlocks
        | VmVersion::VmVirtualBlocksRefundsEnhancement => {
            // For these versions the overhead has not been calculated and it has not been used with those versions.
            0
        }
        VmVersion::VmBoojumIntegration => {
            crate::vm_boojum_integration::constants::BOOTLOADER_BATCH_TIP_OVERHEAD
        }
        VmVersion::Vm1_4_1 => crate::vm_1_4_1::constants::BOOTLOADER_BATCH_TIP_OVERHEAD,
        VmVersion::Vm1_4_2 => crate::vm_1_4_2::constants::BOOTLOADER_BATCH_TIP_OVERHEAD,
        VmVersion::Vm1_5_0SmallBootloaderMemory
        | VmVersion::Vm1_5_0IncreasedBootloaderMemory
        | VmVersion::VmGateway => crate::vm_latest::constants::BOOTLOADER_BATCH_TIP_OVERHEAD,
    }
}

pub fn circuit_statistics_bootloader_batch_tip_overhead(version: VmVersion) -> usize {
    match version {
        VmVersion::M5WithRefunds
        | VmVersion::M5WithoutRefunds
        | VmVersion::M6Initial
        | VmVersion::M6BugWithCompressionFixed
        | VmVersion::Vm1_3_2
        | VmVersion::VmVirtualBlocks
        | VmVersion::VmVirtualBlocksRefundsEnhancement
        | VmVersion::VmBoojumIntegration
        | VmVersion::Vm1_4_1 => {
            // For these versions the overhead has not been calculated and it has not been used with those versions.
            0
        }
        VmVersion::Vm1_4_2 => {
            crate::vm_1_4_2::constants::BOOTLOADER_BATCH_TIP_CIRCUIT_STATISTICS_OVERHEAD as usize
        }
        VmVersion::Vm1_5_0SmallBootloaderMemory
        | VmVersion::Vm1_5_0IncreasedBootloaderMemory
        | VmVersion::VmGateway => {
            crate::vm_latest::constants::BOOTLOADER_BATCH_TIP_CIRCUIT_STATISTICS_OVERHEAD as usize
        }
    }
}

pub fn execution_metrics_bootloader_batch_tip_overhead(version: VmVersion) -> usize {
    match version {
        VmVersion::M5WithRefunds
        | VmVersion::M5WithoutRefunds
        | VmVersion::M6Initial
        | VmVersion::M6BugWithCompressionFixed
        | VmVersion::Vm1_3_2
        | VmVersion::VmVirtualBlocks
        | VmVersion::VmVirtualBlocksRefundsEnhancement
        | VmVersion::VmBoojumIntegration
        | VmVersion::Vm1_4_1 => {
            // For these versions the overhead has not been calculated and it has not been used with those versions.
            0
        }
        VmVersion::Vm1_4_2 => {
            crate::vm_1_4_2::constants::BOOTLOADER_BATCH_TIP_METRICS_SIZE_OVERHEAD as usize
        }
        VmVersion::Vm1_5_0SmallBootloaderMemory
        | VmVersion::Vm1_5_0IncreasedBootloaderMemory
        | VmVersion::VmGateway => {
            crate::vm_latest::constants::BOOTLOADER_BATCH_TIP_METRICS_SIZE_OVERHEAD as usize
        }
    }
}

pub fn get_max_gas_per_pubdata_byte(version: VmVersion) -> u64 {
    match version {
        VmVersion::M5WithRefunds | VmVersion::M5WithoutRefunds => {
            crate::vm_m5::vm_with_bootloader::MAX_GAS_PER_PUBDATA_BYTE
        }
        VmVersion::M6Initial | VmVersion::M6BugWithCompressionFixed => {
            crate::vm_m6::vm_with_bootloader::MAX_GAS_PER_PUBDATA_BYTE
        }
        VmVersion::Vm1_3_2 => crate::vm_1_3_2::vm_with_bootloader::MAX_GAS_PER_PUBDATA_BYTE,
        VmVersion::VmVirtualBlocks => crate::vm_virtual_blocks::constants::MAX_GAS_PER_PUBDATA_BYTE,
        VmVersion::VmVirtualBlocksRefundsEnhancement => {
            crate::vm_refunds_enhancement::constants::MAX_GAS_PER_PUBDATA_BYTE
        }
        VmVersion::VmBoojumIntegration => {
            crate::vm_boojum_integration::constants::MAX_GAS_PER_PUBDATA_BYTE
        }
        VmVersion::Vm1_4_1 => crate::vm_1_4_1::constants::MAX_GAS_PER_PUBDATA_BYTE,
        VmVersion::Vm1_4_2 => crate::vm_1_4_2::constants::MAX_GAS_PER_PUBDATA_BYTE,
        VmVersion::Vm1_5_0SmallBootloaderMemory
        | VmVersion::Vm1_5_0IncreasedBootloaderMemory
        | VmVersion::VmGateway => crate::vm_latest::constants::MAX_GAS_PER_PUBDATA_BYTE,
    }
}

pub fn get_used_bootloader_memory_bytes(version: VmVersion) -> usize {
    match version {
        VmVersion::M5WithRefunds | VmVersion::M5WithoutRefunds => {
            crate::vm_m5::vm_with_bootloader::USED_BOOTLOADER_MEMORY_BYTES
        }
        VmVersion::M6Initial | VmVersion::M6BugWithCompressionFixed => {
            crate::vm_m6::vm_with_bootloader::USED_BOOTLOADER_MEMORY_BYTES
        }
        VmVersion::Vm1_3_2 => crate::vm_1_3_2::vm_with_bootloader::USED_BOOTLOADER_MEMORY_BYTES,
        VmVersion::VmVirtualBlocks => {
            crate::vm_virtual_blocks::constants::USED_BOOTLOADER_MEMORY_BYTES
        }
        VmVersion::VmVirtualBlocksRefundsEnhancement => {
            crate::vm_refunds_enhancement::constants::USED_BOOTLOADER_MEMORY_BYTES
        }
        VmVersion::VmBoojumIntegration => {
            crate::vm_boojum_integration::constants::USED_BOOTLOADER_MEMORY_BYTES
        }
        VmVersion::Vm1_4_1 => crate::vm_1_4_1::constants::USED_BOOTLOADER_MEMORY_BYTES,
        VmVersion::Vm1_4_2 => crate::vm_1_4_2::constants::USED_BOOTLOADER_MEMORY_BYTES,
        VmVersion::Vm1_5_0SmallBootloaderMemory => {
            crate::vm_latest::constants::get_used_bootloader_memory_bytes(
                crate::vm_latest::MultiVmSubversion::SmallBootloaderMemory,
            )
        }
        VmVersion::Vm1_5_0IncreasedBootloaderMemory => {
            crate::vm_latest::constants::get_used_bootloader_memory_bytes(
                crate::vm_latest::MultiVmSubversion::IncreasedBootloaderMemory,
            )
        }
        VmVersion::VmGateway => crate::vm_latest::constants::get_used_bootloader_memory_bytes(
            crate::vm_latest::MultiVmSubversion::Gateway,
        ),
    }
}

pub fn get_used_bootloader_memory_words(version: VmVersion) -> usize {
    match version {
        VmVersion::M5WithRefunds | VmVersion::M5WithoutRefunds => {
            crate::vm_m5::vm_with_bootloader::USED_BOOTLOADER_MEMORY_WORDS
        }
        VmVersion::M6Initial | VmVersion::M6BugWithCompressionFixed => {
            crate::vm_m6::vm_with_bootloader::USED_BOOTLOADER_MEMORY_WORDS
        }
        VmVersion::Vm1_3_2 => crate::vm_1_3_2::vm_with_bootloader::USED_BOOTLOADER_MEMORY_WORDS,
        VmVersion::VmVirtualBlocks => {
            crate::vm_virtual_blocks::constants::USED_BOOTLOADER_MEMORY_WORDS
        }
        VmVersion::VmVirtualBlocksRefundsEnhancement => {
            crate::vm_refunds_enhancement::constants::USED_BOOTLOADER_MEMORY_WORDS
        }
        VmVersion::VmBoojumIntegration => {
            crate::vm_boojum_integration::constants::USED_BOOTLOADER_MEMORY_WORDS
        }
        VmVersion::Vm1_4_1 => crate::vm_1_4_1::constants::USED_BOOTLOADER_MEMORY_WORDS,
        VmVersion::Vm1_4_2 => crate::vm_1_4_2::constants::USED_BOOTLOADER_MEMORY_WORDS,
        VmVersion::Vm1_5_0SmallBootloaderMemory => {
            crate::vm_latest::constants::get_used_bootloader_memory_bytes(
                crate::vm_latest::MultiVmSubversion::SmallBootloaderMemory,
            )
        }
        VmVersion::Vm1_5_0IncreasedBootloaderMemory => {
            crate::vm_latest::constants::get_used_bootloader_memory_bytes(
                crate::vm_latest::MultiVmSubversion::IncreasedBootloaderMemory,
            )
        }
        VmVersion::VmGateway => crate::vm_latest::constants::get_used_bootloader_memory_bytes(
            crate::vm_latest::MultiVmSubversion::Gateway,
        ),
    }
}

pub fn get_max_batch_gas_limit(version: VmVersion) -> u64 {
    match version {
        VmVersion::M5WithRefunds | VmVersion::M5WithoutRefunds => {
            crate::vm_m5::utils::BLOCK_GAS_LIMIT as u64
        }
        VmVersion::M6Initial | VmVersion::M6BugWithCompressionFixed => {
            crate::vm_m6::utils::BLOCK_GAS_LIMIT as u64
        }
        VmVersion::Vm1_3_2 => crate::vm_1_3_2::utils::BLOCK_GAS_LIMIT as u64,
        VmVersion::VmVirtualBlocks => crate::vm_virtual_blocks::constants::BLOCK_GAS_LIMIT as u64,
        VmVersion::VmVirtualBlocksRefundsEnhancement => {
            crate::vm_refunds_enhancement::constants::BLOCK_GAS_LIMIT as u64
        }
        VmVersion::VmBoojumIntegration => {
            crate::vm_boojum_integration::constants::BLOCK_GAS_LIMIT as u64
        }
        VmVersion::Vm1_4_1 => crate::vm_1_4_1::constants::BLOCK_GAS_LIMIT as u64,
        VmVersion::Vm1_4_2 => crate::vm_1_4_2::constants::BLOCK_GAS_LIMIT as u64,
        VmVersion::Vm1_5_0SmallBootloaderMemory
        | VmVersion::Vm1_5_0IncreasedBootloaderMemory
        | VmVersion::VmGateway => crate::vm_latest::constants::BATCH_GAS_LIMIT,
    }
}

pub fn get_eth_call_gas_limit(version: VmVersion) -> u64 {
    match version {
        VmVersion::M5WithRefunds | VmVersion::M5WithoutRefunds => {
            crate::vm_m5::utils::ETH_CALL_GAS_LIMIT as u64
        }
        VmVersion::M6Initial | VmVersion::M6BugWithCompressionFixed => {
            crate::vm_m6::utils::ETH_CALL_GAS_LIMIT as u64
        }
        VmVersion::Vm1_3_2 => crate::vm_1_3_2::utils::ETH_CALL_GAS_LIMIT as u64,
        VmVersion::VmVirtualBlocks => {
            crate::vm_virtual_blocks::constants::ETH_CALL_GAS_LIMIT as u64
        }
        VmVersion::VmVirtualBlocksRefundsEnhancement => {
            crate::vm_refunds_enhancement::constants::ETH_CALL_GAS_LIMIT as u64
        }
        VmVersion::VmBoojumIntegration => {
            crate::vm_boojum_integration::constants::ETH_CALL_GAS_LIMIT as u64
        }
        VmVersion::Vm1_4_1 => crate::vm_1_4_1::constants::ETH_CALL_GAS_LIMIT as u64,
        VmVersion::Vm1_4_2 => crate::vm_1_4_2::constants::ETH_CALL_GAS_LIMIT as u64,
        VmVersion::Vm1_5_0SmallBootloaderMemory
        | VmVersion::Vm1_5_0IncreasedBootloaderMemory
        | VmVersion::VmGateway => crate::vm_latest::constants::ETH_CALL_GAS_LIMIT,
    }
}

pub fn get_max_batch_base_layer_circuits(version: VmVersion) -> usize {
    match version {
        VmVersion::M5WithRefunds
        | VmVersion::M5WithoutRefunds
        | VmVersion::M6Initial
        | VmVersion::M6BugWithCompressionFixed
        | VmVersion::Vm1_3_2
        | VmVersion::VmVirtualBlocks
        | VmVersion::VmVirtualBlocksRefundsEnhancement
        | VmVersion::VmBoojumIntegration
        | VmVersion::Vm1_4_1
        | VmVersion::Vm1_4_2 => {
            // For pre-v1.4.2 the maximal number of circuits has not been calculated, but since
            // these are used only for replaying transactions, we'll reuse the same value as for v1.4.2.
            // We avoid providing `0` for the old versions to avoid potential errors when working with old versions.
            crate::vm_1_4_2::constants::MAX_BASE_LAYER_CIRCUITS
        }
        VmVersion::Vm1_5_0SmallBootloaderMemory
        | VmVersion::Vm1_5_0IncreasedBootloaderMemory
        | VmVersion::VmGateway => crate::vm_latest::constants::MAX_BASE_LAYER_CIRCUITS,
    }
}

pub fn get_max_new_factory_deps(version: VmVersion) -> usize {
    match version {
        VmVersion::M5WithRefunds | VmVersion::M5WithoutRefunds => {
            crate::vm_m5::vm_with_bootloader::MAX_NEW_FACTORY_DEPS
        }
        VmVersion::M6Initial | VmVersion::M6BugWithCompressionFixed => {
            crate::vm_m6::vm_with_bootloader::MAX_NEW_FACTORY_DEPS
        }
        VmVersion::Vm1_3_2 => crate::vm_1_3_2::vm_with_bootloader::MAX_NEW_FACTORY_DEPS,
        VmVersion::VmVirtualBlocks => crate::vm_virtual_blocks::constants::MAX_NEW_FACTORY_DEPS,
        VmVersion::VmVirtualBlocksRefundsEnhancement => {
            crate::vm_refunds_enhancement::constants::MAX_NEW_FACTORY_DEPS
        }
        VmVersion::VmBoojumIntegration => {
            crate::vm_boojum_integration::constants::MAX_NEW_FACTORY_DEPS
        }
        VmVersion::Vm1_4_1 => crate::vm_1_4_1::constants::MAX_NEW_FACTORY_DEPS,
        VmVersion::Vm1_4_2 => crate::vm_1_4_2::constants::MAX_NEW_FACTORY_DEPS,
<<<<<<< HEAD
        version @ VmVersion::Vm1_5_0SmallBootloaderMemory
        | version @ VmVersion::Vm1_5_0IncreasedBootloaderMemory
        | version @ VmVersion::VmGateway => {
=======
        version @ (VmVersion::Vm1_5_0SmallBootloaderMemory
        | VmVersion::Vm1_5_0IncreasedBootloaderMemory
        | VmVersion::VmGateway) => {
>>>>>>> ea18999a
            crate::vm_latest::constants::get_max_new_factory_deps(version.try_into().unwrap())
        }
    }
}

/// Holds information about number of cycles used per circuit type.
#[derive(Debug, Clone, Copy, PartialEq, Eq, Default)]
pub(crate) struct CircuitCycleStatistic {
    pub main_vm_cycles: u32,
    pub ram_permutation_cycles: u32,
    pub storage_application_cycles: u32,
    pub storage_sorter_cycles: u32,
    pub code_decommitter_cycles: u32,
    pub code_decommitter_sorter_cycles: u32,
    pub log_demuxer_cycles: u32,
    pub events_sorter_cycles: u32,
    pub keccak256_cycles: u32,
    pub ecrecover_cycles: u32,
    pub sha256_cycles: u32,
    pub secp256k1_verify_cycles: u32,
    pub transient_storage_checker_cycles: u32,
}<|MERGE_RESOLUTION|>--- conflicted
+++ resolved
@@ -550,15 +550,9 @@
         }
         VmVersion::Vm1_4_1 => crate::vm_1_4_1::constants::MAX_NEW_FACTORY_DEPS,
         VmVersion::Vm1_4_2 => crate::vm_1_4_2::constants::MAX_NEW_FACTORY_DEPS,
-<<<<<<< HEAD
-        version @ VmVersion::Vm1_5_0SmallBootloaderMemory
-        | version @ VmVersion::Vm1_5_0IncreasedBootloaderMemory
-        | version @ VmVersion::VmGateway => {
-=======
         version @ (VmVersion::Vm1_5_0SmallBootloaderMemory
         | VmVersion::Vm1_5_0IncreasedBootloaderMemory
         | VmVersion::VmGateway) => {
->>>>>>> ea18999a
             crate::vm_latest::constants::get_max_new_factory_deps(version.try_into().unwrap())
         }
     }
