--- conflicted
+++ resolved
@@ -1,52 +1,9 @@
 use crate::{
-<<<<<<< HEAD
-    interface::{TxExecutionMode, VmInterface},
-    vm_latest::{
-        constants::{get_tx_description_offset, BOOTLOADER_HEAP_PAGE, TX_GAS_LIMIT_OFFSET},
-        tests::tester::VmTesterBuilder,
-        HistoryDisabled, MultiVMSubversion,
-    },
-=======
     versions::testonly::gas_limit::test_tx_gas_limit_offset,
     vm_latest::{HistoryEnabled, Vm},
->>>>>>> c291a2b2
 };
 
 #[test]
-<<<<<<< HEAD
-fn test_tx_gas_limit_offset() {
-    let mut vm = VmTesterBuilder::new(HistoryDisabled)
-        .with_empty_in_memory_storage()
-        .with_execution_mode(TxExecutionMode::VerifyExecute)
-        .with_random_rich_accounts(1)
-        .build();
-
-    let gas_limit = 9999.into();
-    let tx = vm.rich_accounts[0].get_l2_tx_for_execute(
-        Execute {
-            contract_address: Some(Default::default()),
-            ..Default::default()
-        },
-        Some(Fee {
-            gas_limit,
-            ..Account::default_fee()
-        }),
-    );
-
-    vm.vm.push_transaction(tx);
-
-    let gas_limit_from_memory = vm
-        .vm
-        .state
-        .memory
-        .read_slot(
-            BOOTLOADER_HEAP_PAGE as usize,
-            get_tx_description_offset(MultiVMSubversion::latest()) + TX_GAS_LIMIT_OFFSET,
-        )
-        .value;
-    assert_eq!(gas_limit_from_memory, gas_limit);
-=======
 fn tx_gas_limit_offset() {
     test_tx_gas_limit_offset::<Vm<_, HistoryEnabled>>();
->>>>>>> c291a2b2
 }