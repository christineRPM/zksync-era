--- conflicted
+++ resolved
@@ -157,10 +157,6 @@
     protocol_version: ProtocolVersionId,
     subversion: MultiVmSubversion,
 ) {
-<<<<<<< HEAD
-    let subversion = MultiVmSubversion::try_from(VmVersion::from(protocol_version)).unwrap();
-=======
->>>>>>> ea18999a
     let (l1_messenger_pubdata_start_slot, pubdata) = match subversion {
         MultiVmSubversion::SmallBootloaderMemory | MultiVmSubversion::IncreasedBootloaderMemory => {
             // Skipping two slots as they will be filled by the bootloader itself:
