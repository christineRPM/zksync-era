<<<<<<< HEAD
use assert_matches::assert_matches;
use ethabi::Token;
use zksync_contracts::{get_loadnext_contract, test_contracts::LoadnextContractExecutionParams};
use zksync_types::{Address, Execute, U256};
use zksync_vm_interface::VmInterfaceExt;
use zksync_types::{Execute, Nonce, U256};

use crate::{
    interface::{ExecutionResult, TxExecutionMode},
    versions::testonly::ContractToDeploy,
    vm_fast::tests::{
        tester::{DeployContractsTx, TransactionTestInfo, TxModifier, TxType, VmTesterBuilder},
        utils::read_test_contract,
=======
use crate::{
    versions::testonly::rollbacks::{
        test_rollback_in_call_mode, test_vm_loadnext_rollbacks, test_vm_rollbacks,
>>>>>>> c291a2b2
    },
    vm_fast::Vm,
};

#[test]
fn vm_rollbacks() {
    test_vm_rollbacks::<Vm<_>>();
}

#[test]
fn vm_loadnext_rollbacks() {
    test_vm_loadnext_rollbacks::<Vm<_>>();
}

<<<<<<< HEAD
    assert_eq!(result_without_rollbacks, result_with_rollbacks);
}

#[test]
fn rollback_in_call_mode() {
    let counter_bytecode = read_test_contract();
    let counter_address = Address::repeat_byte(1);

    let mut vm = VmTesterBuilder::new()
        .with_empty_in_memory_storage()
        .with_execution_mode(TxExecutionMode::EthCall)
        .with_custom_contracts(vec![ContractToDeploy::new(
            counter_bytecode,
            counter_address,
        )])
        .with_random_rich_accounts(1)
        .build();
    let account = &mut vm.rich_accounts[0];
    let tx = account.get_test_contract_transaction(counter_address, true, None, false, TxType::L2);

    let (compression_result, vm_result) = vm
        .vm
        .execute_transaction_with_bytecode_compression(tx, true);
    compression_result.unwrap();
    assert_matches!(
        vm_result.result,
        ExecutionResult::Revert { output }
            if output.to_string().contains("This method always reverts")
    );
    assert_eq!(vm_result.logs.storage_logs, []);
=======
#[test]
fn rollback_in_call_mode() {
    test_rollback_in_call_mode::<Vm<_>>();
>>>>>>> c291a2b2
}<|MERGE_RESOLUTION|>--- conflicted
+++ resolved
@@ -1,22 +1,6 @@
-<<<<<<< HEAD
-use assert_matches::assert_matches;
-use ethabi::Token;
-use zksync_contracts::{get_loadnext_contract, test_contracts::LoadnextContractExecutionParams};
-use zksync_types::{Address, Execute, U256};
-use zksync_vm_interface::VmInterfaceExt;
-use zksync_types::{Execute, Nonce, U256};
-
-use crate::{
-    interface::{ExecutionResult, TxExecutionMode},
-    versions::testonly::ContractToDeploy,
-    vm_fast::tests::{
-        tester::{DeployContractsTx, TransactionTestInfo, TxModifier, TxType, VmTesterBuilder},
-        utils::read_test_contract,
-=======
 use crate::{
     versions::testonly::rollbacks::{
         test_rollback_in_call_mode, test_vm_loadnext_rollbacks, test_vm_rollbacks,
->>>>>>> c291a2b2
     },
     vm_fast::Vm,
 };
@@ -31,40 +15,7 @@
     test_vm_loadnext_rollbacks::<Vm<_>>();
 }
 
-<<<<<<< HEAD
-    assert_eq!(result_without_rollbacks, result_with_rollbacks);
-}
-
-#[test]
-fn rollback_in_call_mode() {
-    let counter_bytecode = read_test_contract();
-    let counter_address = Address::repeat_byte(1);
-
-    let mut vm = VmTesterBuilder::new()
-        .with_empty_in_memory_storage()
-        .with_execution_mode(TxExecutionMode::EthCall)
-        .with_custom_contracts(vec![ContractToDeploy::new(
-            counter_bytecode,
-            counter_address,
-        )])
-        .with_random_rich_accounts(1)
-        .build();
-    let account = &mut vm.rich_accounts[0];
-    let tx = account.get_test_contract_transaction(counter_address, true, None, false, TxType::L2);
-
-    let (compression_result, vm_result) = vm
-        .vm
-        .execute_transaction_with_bytecode_compression(tx, true);
-    compression_result.unwrap();
-    assert_matches!(
-        vm_result.result,
-        ExecutionResult::Revert { output }
-            if output.to_string().contains("This method always reverts")
-    );
-    assert_eq!(vm_result.logs.storage_logs, []);
-=======
 #[test]
 fn rollback_in_call_mode() {
     test_rollback_in_call_mode::<Vm<_>>();
->>>>>>> c291a2b2
 }