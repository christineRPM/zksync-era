--- conflicted
+++ resolved
@@ -183,11 +183,7 @@
         }
     }
 
-<<<<<<< HEAD
-    fn finish_batch(&mut self) -> FinishedL1Batch {
-=======
     fn finish_batch(&mut self, _pubdata_builder: Rc<dyn PubdataBuilder>) -> FinishedL1Batch {
->>>>>>> c291a2b2
         self.vm
             .execute_till_block_end(
                 crate::vm_1_3_2::vm_with_bootloader::BootloaderJobType::BlockPostprocessing,
