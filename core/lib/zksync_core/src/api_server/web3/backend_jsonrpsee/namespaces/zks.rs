--- conflicted
+++ resolved
@@ -30,11 +30,7 @@
             .map_err(into_jsrpc_error)
     }
 
-<<<<<<< HEAD
-    async fn get_bridgehub_contract(&self) -> RpcResult<Address> {
-=======
     async fn get_bridgehub_contract(&self) -> RpcResult<Option<Address>> {
->>>>>>> 10e3a3ec
         Ok(self.get_bridgehub_contract_impl())
     }
 
