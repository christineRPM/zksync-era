--- conflicted
+++ resolved
@@ -99,10 +99,6 @@
             .await
             .unwrap();
 
-<<<<<<< HEAD
-        secondary_storage.enable_enum_index_migration(100);
-=======
->>>>>>> 1659c840
         secondary_storage.update_from_postgres(&mut conn).await;
         drop(conn);
 
