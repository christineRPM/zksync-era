#![allow(clippy::upper_case_acronyms, clippy::derive_partial_eq_without_eq)]

use std::{
    net::Ipv4Addr,
    str::FromStr,
    sync::Arc,
    time::{Duration, Instant},
};

use anyhow::Context as _;
use api_server::tx_sender::master_pool_sink::MasterPoolSink;
use fee_model::{ApiFeeInputProvider, BatchFeeModelInputProvider, MainNodeFeeInputProvider};
use prometheus_exporter::PrometheusExporterConfig;
use prover_dal::Prover;
use temp_config_store::Secrets;
use tokio::{
    sync::{oneshot, watch},
    task::JoinHandle,
};
use zksync_circuit_breaker::{
    l1_txs::FailedL1TransactionChecker, replication_lag::ReplicationLagChecker,
    CircuitBreakerChecker, CircuitBreakers,
};
use zksync_concurrency::{ctx, scope};
use zksync_config::{
    configs::{
        api::{MerkleTreeApiConfig, Web3JsonRpcConfig},
        chain::{
            CircuitBreakerConfig, L1BatchCommitDataGeneratorMode, MempoolConfig,
            OperationsManagerConfig, StateKeeperConfig,
        },
        database::{MerkleTreeConfig, MerkleTreeMode},
        wallets,
        wallets::Wallets,
        ContractsConfig, GeneralConfig,
    },
    ApiConfig, DBConfig, GenesisConfig, PostgresConfig,
};
use zksync_contracts::governance_contract;
use zksync_dal::{metrics::PostgresMetrics, ConnectionPool, Core, CoreDal};
use zksync_db_connection::healthcheck::ConnectionPoolHealthCheck;
use zksync_eth_client::{
    clients::{PKSigningClient, QueryClient},
    BoundEthInterface,
};
use zksync_health_check::{AppHealthCheck, HealthStatus, ReactiveHealthCheck};
use zksync_object_store::{ObjectStore, ObjectStoreFactory};
use zksync_queued_job_processor::JobProcessor;
use zksync_state::PostgresStorageCaches;
use zksync_types::{fee_model::FeeModelConfig, L2ChainId};

use crate::{
    api_server::{
        contract_verification,
        execution_sandbox::{VmConcurrencyBarrier, VmConcurrencyLimiter},
        healthcheck::HealthCheckHandle,
        tree::TreeApiHttpClient,
        tx_sender::{ApiContracts, TxSender, TxSenderBuilder, TxSenderConfig},
        web3::{self, state::InternalApiConfig, Namespace},
    },
    base_token_fetcher::{BaseTokenFetcher, ConversionRateFetcher, NoOpConversionRateFetcher},
    basic_witness_input_producer::BasicWitnessInputProducer,
    commitment_generator::CommitmentGenerator,
    eth_sender::{
        l1_batch_commit_data_generator::{
            L1BatchCommitDataGenerator, RollupModeL1BatchCommitDataGenerator,
            ValidiumModeL1BatchCommitDataGenerator,
        },
        Aggregator, EthTxAggregator, EthTxManager,
    },
    eth_watch::start_eth_watch,
    genesis::GenesisParams,
    house_keeper::{
        blocks_state_reporter::L1BatchMetricsReporter,
        fri_gpu_prover_archiver::FriGpuProverArchiver,
        fri_proof_compressor_job_retry_manager::FriProofCompressorJobRetryManager,
        fri_proof_compressor_queue_monitor::FriProofCompressorStatsReporter,
        fri_prover_job_retry_manager::FriProverJobRetryManager,
        fri_prover_jobs_archiver::FriProverJobArchiver,
        fri_prover_queue_monitor::FriProverStatsReporter,
        fri_scheduler_circuit_queuer::SchedulerCircuitQueuer,
        fri_witness_generator_jobs_retry_manager::FriWitnessGeneratorJobRetryManager,
        fri_witness_generator_queue_monitor::FriWitnessGeneratorStatsReporter,
        periodic_job::PeriodicJob,
        waiting_to_queued_fri_witness_job_mover::WaitingToQueuedFriWitnessJobMover,
    },
    l1_gas_price::{
        GasAdjusterSingleton, PubdataPricing, RollupPubdataPricing, ValidiumPubdataPricing,
    },
    metadata_calculator::{MetadataCalculator, MetadataCalculatorConfig},
    metrics::{InitStage, APP_METRICS},
    state_keeper::{
        create_state_keeper, MempoolFetcher, MempoolGuard, OutputHandler, SequencerSealer,
        StateKeeperPersistence,
    },
    utils::ensure_l1_batch_commit_data_generation_mode,
};

pub mod api_server;
pub mod base_token_fetcher;
pub mod basic_witness_input_producer;
pub mod block_reverter;
pub mod commitment_generator;
pub mod consensus;
pub mod consistency_checker;
pub mod dev_api_conversion_rate;
pub mod eth_sender;
pub mod eth_watch;
pub mod fee_model;
pub mod gas_tracker;
pub mod genesis;
pub mod house_keeper;
pub mod l1_gas_price;
pub mod metadata_calculator;
mod metrics;
pub mod proof_data_handler;
pub mod proto;
pub mod reorg_detector;
pub mod state_keeper;
pub mod sync_layer;
pub mod temp_config_store;
pub mod utils;

/// Inserts the initial information about zkSync tokens into the database.
pub async fn genesis_init(
    genesis_config: GenesisConfig,
    postgres_config: &PostgresConfig,
) -> anyhow::Result<()> {
    let db_url = postgres_config.master_url()?;
    let pool = ConnectionPool::<Core>::singleton(db_url)
        .build()
        .await
        .context("failed to build connection_pool")?;
    let mut storage = pool.connection().await.context("connection()")?;

    let params = GenesisParams::load_genesis_params(genesis_config)?;
    genesis::ensure_genesis_state(&mut storage, &params).await?;

    Ok(())
}

pub async fn is_genesis_needed(postgres_config: &PostgresConfig) -> bool {
    let db_url = postgres_config.master_url().unwrap();
    let pool = ConnectionPool::<Core>::singleton(db_url)
        .build()
        .await
        .expect("failed to build connection_pool");
    let mut storage = pool.connection().await.expect("connection()");
    storage.blocks_dal().is_genesis_needed().await.unwrap()
}

/// Sets up an interrupt handler and returns a future that resolves once an interrupt signal
/// is received.
pub fn setup_sigint_handler() -> oneshot::Receiver<()> {
    let (sigint_sender, sigint_receiver) = oneshot::channel();
    let mut sigint_sender = Some(sigint_sender);
    ctrlc::set_handler(move || {
        if let Some(sigint_sender) = sigint_sender.take() {
            sigint_sender.send(()).ok();
            // ^ The send fails if `sigint_receiver` is dropped. We're OK with this,
            // since at this point the node should be stopping anyway, or is not interested
            // in listening to interrupt signals.
        }
    })
    .expect("Error setting Ctrl+C handler");

    sigint_receiver
}

#[derive(Debug, Clone, Copy, PartialEq)]
pub enum Component {
    /// Public Web3 API running on HTTP server.
    HttpApi,
    /// Public Web3 API (including PubSub) running on WebSocket server.
    WsApi,
    /// REST API for contract verification.
    ContractVerificationApi,
    /// Metadata calculator.
    Tree,
    /// Merkle tree API.
    TreeApi,
    EthWatcher,
    /// Eth tx generator.
    EthTxAggregator,
    /// Manager for eth tx.
    EthTxManager,
    /// State keeper.
    StateKeeper,
    /// Produces input for basic witness generator and uploads it as bin encoded file (blob) to GCS.
    /// The blob is later used as input for Basic Witness Generators.
    BasicWitnessInputProducer,
    /// Component for housekeeping task such as cleaning blobs from GCS, reporting metrics etc.
    Housekeeper,
    /// Component for exposing APIs to prover for providing proof generation data and accepting proofs.
    ProofDataHandler,
    /// Base Token fetcher
    BaseTokenFetcher,
    /// Conversion rate API, for local development.
    DevConversionRateApi,
    /// Component generating BFT consensus certificates for miniblocks.
    Consensus,
    /// Component generating commitment for L1 batches.
    CommitmentGenerator,
}

#[derive(Debug)]
pub struct Components(pub Vec<Component>);

impl FromStr for Components {
    type Err = String;

    fn from_str(s: &str) -> Result<Components, String> {
        match s {
            "api" => Ok(Components(vec![
                Component::HttpApi,
                Component::WsApi,
                Component::ContractVerificationApi,
            ])),
            "http_api" => Ok(Components(vec![Component::HttpApi])),
            "ws_api" => Ok(Components(vec![Component::WsApi])),
            "contract_verification_api" => Ok(Components(vec![Component::ContractVerificationApi])),
            "tree" => Ok(Components(vec![Component::Tree])),
            "tree_api" => Ok(Components(vec![Component::TreeApi])),
            "state_keeper" => Ok(Components(vec![Component::StateKeeper])),
            "housekeeper" => Ok(Components(vec![Component::Housekeeper])),
            "basic_witness_input_producer" => {
                Ok(Components(vec![Component::BasicWitnessInputProducer]))
            }
            "eth" => Ok(Components(vec![
                Component::EthWatcher,
                Component::EthTxAggregator,
                Component::EthTxManager,
            ])),
            "eth_watcher" => Ok(Components(vec![Component::EthWatcher])),
            "eth_tx_aggregator" => Ok(Components(vec![Component::EthTxAggregator])),
            "eth_tx_manager" => Ok(Components(vec![Component::EthTxManager])),
            "proof_data_handler" => Ok(Components(vec![Component::ProofDataHandler])),
            "base_token_fetcher" => Ok(Components(vec![Component::BaseTokenFetcher])),
            "dev_conversion_rate_api" => Ok(Components(vec![Component::DevConversionRateApi])),
            "consensus" => Ok(Components(vec![Component::Consensus])),
            "commitment_generator" => Ok(Components(vec![Component::CommitmentGenerator])),
            other => Err(format!("{} is not a valid component name", other)),
        }
    }
}

pub async fn initialize_components(
    configs: &GeneralConfig,
    wallets: &Wallets,
    genesis_config: &GenesisConfig,
    contracts_config: &ContractsConfig,
    components: &[Component],
    secrets: &Secrets,
    consensus_config: Option<consensus::Config>,
) -> anyhow::Result<(
    Vec<JoinHandle<anyhow::Result<()>>>,
    watch::Sender<bool>,
    HealthCheckHandle,
)> {
    tracing::info!("Starting the components: {components:?}");
    let l2_chain_id = genesis_config.l2_chain_id;
    let db_config = configs.db_config.clone().context("db_config")?;
    let postgres_config = configs.postgres_config.clone().context("postgres_config")?;

    if let Some(threshold) = postgres_config.slow_query_threshold() {
        ConnectionPool::<Core>::global_config().set_slow_query_threshold(threshold)?;
    }
    if let Some(threshold) = postgres_config.long_connection_threshold() {
        ConnectionPool::<Core>::global_config().set_long_connection_threshold(threshold)?;
    }

    let pool_size = postgres_config.max_connections()?;
    let pool_size_master = postgres_config
        .max_connections_master()
        .unwrap_or(pool_size);

    let connection_pool =
        ConnectionPool::<Core>::builder(postgres_config.master_url()?, pool_size_master)
            .build()
            .await
            .context("failed to build connection_pool")?;
    // We're most interested in setting acquire / statement timeouts for the API server, which puts the most load
    // on Postgres.
    let replica_connection_pool =
        ConnectionPool::<Core>::builder(postgres_config.replica_url()?, pool_size)
            .set_acquire_timeout(postgres_config.acquire_timeout())
            .set_statement_timeout(postgres_config.statement_timeout())
            .build()
            .await
            .context("failed to build replica_connection_pool")?;

    let health_check_config = configs
        .api_config
        .clone()
        .context("api_config")?
        .healthcheck;

    let app_health = Arc::new(AppHealthCheck::new(
        health_check_config.slow_time_limit(),
        health_check_config.hard_time_limit(),
    ));

    let eth = configs.eth.clone().context("eth")?;
    let circuit_breaker_config = configs
        .circuit_breaker_config
        .clone()
        .context("circuit_breaker_config")?;

    let circuit_breaker_checker = CircuitBreakerChecker::new(
        Arc::new(
            circuit_breakers_for_components(components, &postgres_config, &circuit_breaker_config)
                .await
                .context("circuit_breakers_for_components")?,
        ),
        circuit_breaker_config.sync_interval(),
    );
    circuit_breaker_checker.check().await.unwrap_or_else(|err| {
        panic!("Circuit breaker triggered: {}", err);
    });

<<<<<<< HEAD
    let mut task_futures: Vec<JoinHandle<anyhow::Result<()>>> = Vec::new();
    let (stop_sender, stop_receiver) = watch::channel(false);

    // spawn the conversion rate API if it is enabled
    if components.contains(&Component::DevConversionRateApi) {
        let base_token_fetcher_config = configs
            .base_token_fetcher_config
            .clone()
            .context("base_token_fetcher_config")?;

        let stop_receiver = stop_receiver.clone();
        let conversion_rate_task = tokio::spawn(async move {
            dev_api_conversion_rate::run_server(stop_receiver, &base_token_fetcher_config).await
        });
        task_futures.push(conversion_rate_task);
    };

    let base_token_fetcher = if components.contains(&Component::BaseTokenFetcher) {
        Arc::new(
            BaseTokenFetcher::new(
                configs
                    .base_token_fetcher_config
                    .clone()
                    .context("base_token_fetcher_config")?,
            )
            .await?,
        ) as Arc<dyn ConversionRateFetcher>
    } else {
        Arc::new(NoOpConversionRateFetcher::new())
    };

    let query_client = QueryClient::new(&eth_client_config.web3_url).unwrap();
    let gas_adjuster_config = configs.gas_adjuster_config.context("gas_adjuster_config")?;
=======
    let query_client = QueryClient::new(&eth.web3_url).unwrap();
    let gas_adjuster_config = eth.gas_adjuster.context("gas_adjuster")?;
    let sender = eth.sender.as_ref().context("sender")?;
    let pubdata_pricing: Arc<dyn PubdataPricing> =
        match genesis_config.l1_batch_commit_data_generator_mode {
            L1BatchCommitDataGeneratorMode::Rollup => Arc::new(RollupPubdataPricing {}),
            L1BatchCommitDataGeneratorMode::Validium => Arc::new(ValidiumPubdataPricing {}),
        };
>>>>>>> 99d90ee4

    let mut gas_adjuster = GasAdjusterSingleton::new(
        eth.web3_url.clone(),
        gas_adjuster_config,
<<<<<<< HEAD
        eth_sender_config.sender.pubdata_sending_mode,
        base_token_fetcher,
    );

    let (cb_sender, cb_receiver) = oneshot::channel();
=======
        sender.pubdata_sending_mode,
        pubdata_pricing,
    );

    let (stop_sender, stop_receiver) = watch::channel(false);
>>>>>>> 99d90ee4

    // Prometheus exporter and circuit breaker checker should run for every component configuration.
    let prom_config = configs
        .prometheus_config
        .clone()
        .context("prometheus_config")?;
    let prom_config = PrometheusExporterConfig::pull(prom_config.listener_port);

    let (prometheus_health_check, prometheus_health_updater) =
        ReactiveHealthCheck::new("prometheus_exporter");
    app_health.insert_component(prometheus_health_check);
    let prometheus_task = prom_config.run(stop_receiver.clone());
    let prometheus_task = tokio::spawn(async move {
        prometheus_health_updater.update(HealthStatus::Ready.into());
        let res = prometheus_task.await;
        drop(prometheus_health_updater);
        res
    });

    task_futures.extend(vec![
        prometheus_task,
<<<<<<< HEAD
        tokio::spawn(circuit_breaker_checker.run(cb_sender, stop_receiver.clone())),
    ]);
=======
        tokio::spawn(circuit_breaker_checker.run(stop_receiver.clone())),
    ];
>>>>>>> 99d90ee4

    if components.contains(&Component::WsApi)
        || components.contains(&Component::HttpApi)
        || components.contains(&Component::ContractVerificationApi)
    {
        let api_config = configs.api_config.clone().context("api_config")?;
        let state_keeper_config = configs
            .state_keeper_config
            .clone()
            .context("state_keeper_config")?;
        let tx_sender_config = TxSenderConfig::new(
            &state_keeper_config,
            &api_config.web3_json_rpc,
            wallets
                .state_keeper
                .clone()
                .context("Fee account")?
                .fee_account
                .address(),
            l2_chain_id,
        );
        let internal_api_config =
            InternalApiConfig::new(&api_config.web3_json_rpc, contracts_config, genesis_config);

        // Lazily initialize storage caches only when they are needed (e.g., skip their initialization
        // if we only run the explorer APIs). This is required because the cache update task will
        // terminate immediately if storage caches are dropped, which will lead to the (unexpected)
        // program termination.
        let mut storage_caches = None;

        if components.contains(&Component::HttpApi) {
            storage_caches = Some(
                build_storage_caches(
                    &configs.api_config.clone().context("api")?.web3_json_rpc,
                    &replica_connection_pool,
                    &mut task_futures,
                    stop_receiver.clone(),
                )
                .context("build_storage_caches()")?,
            );

            let started_at = Instant::now();
            tracing::info!("Initializing HTTP API");
            let bounded_gas_adjuster = gas_adjuster
                .get_or_init()
                .await
                .context("gas_adjuster.get_or_init()")?;
            let batch_fee_input_provider = Arc::new(MainNodeFeeInputProvider::new(
                bounded_gas_adjuster,
                FeeModelConfig::from_state_keeper_config(&state_keeper_config),
            ));
            run_http_api(
                &mut task_futures,
                &app_health,
                &postgres_config,
                &tx_sender_config,
                &state_keeper_config,
                &internal_api_config,
                &api_config,
                connection_pool.clone(),
                replica_connection_pool.clone(),
                stop_receiver.clone(),
                batch_fee_input_provider,
                state_keeper_config.save_call_traces,
                storage_caches.clone().unwrap(),
            )
            .await
            .context("run_http_api")?;

            let elapsed = started_at.elapsed();
            APP_METRICS.init_latency[&InitStage::HttpApi].set(elapsed);
            tracing::info!(
                "Initialized HTTP API on port {:?} in {elapsed:?}",
                api_config.web3_json_rpc.http_port
            );
        }

        if components.contains(&Component::WsApi) {
            let storage_caches = match storage_caches {
                Some(storage_caches) => storage_caches,
                None => build_storage_caches(
                    &configs.api_config.clone().context("api")?.web3_json_rpc,
                    &replica_connection_pool,
                    &mut task_futures,
                    stop_receiver.clone(),
                )
                .context("build_storage_caches()")?,
            };

            let started_at = Instant::now();
            tracing::info!("initializing WS API");
            let bounded_gas_adjuster = gas_adjuster
                .get_or_init()
                .await
                .context("gas_adjuster.get_or_init()")?;
            let batch_fee_input_provider = Arc::new(MainNodeFeeInputProvider::new(
                bounded_gas_adjuster,
                FeeModelConfig::from_state_keeper_config(&state_keeper_config),
            ));
            run_ws_api(
                &mut task_futures,
                &app_health,
                &postgres_config,
                &tx_sender_config,
                &state_keeper_config,
                &internal_api_config,
                &api_config,
                batch_fee_input_provider,
                connection_pool.clone(),
                replica_connection_pool.clone(),
                stop_receiver.clone(),
                storage_caches,
            )
            .await
            .context("run_ws_api")?;

            let elapsed = started_at.elapsed();
            APP_METRICS.init_latency[&InitStage::WsApi].set(elapsed);
            tracing::info!(
                "Initialized WS API on port {} in {elapsed:?}",
                api_config.web3_json_rpc.ws_port
            );
        }

        if components.contains(&Component::ContractVerificationApi) {
            let started_at = Instant::now();
            tracing::info!("initializing contract verification REST API");
            task_futures.push(tokio::spawn(contract_verification::start_server(
                connection_pool.clone(),
                replica_connection_pool.clone(),
                configs
                    .contract_verifier
                    .clone()
                    .context("Contract verifier")?,
                stop_receiver.clone(),
            )));
            let elapsed = started_at.elapsed();
            APP_METRICS.init_latency[&InitStage::ContractVerificationApi].set(elapsed);
            tracing::info!("initialized contract verification REST API in {elapsed:?}");
        }
    }

    let object_store_config = configs
        .prover_config
        .clone()
        .context("Prover")?
        .object_store
        .clone()
        .context("object_store_config")?;
    let store_factory = ObjectStoreFactory::new(object_store_config);

    if components.contains(&Component::StateKeeper) {
        let started_at = Instant::now();
        tracing::info!("initializing State Keeper");
        let bounded_gas_adjuster = gas_adjuster
            .get_or_init()
            .await
            .context("gas_adjuster.get_or_init()")?;
        let state_keeper_config = configs
            .state_keeper_config
            .clone()
            .context("state_keeper_config")?;
        let batch_fee_input_provider = Arc::new(MainNodeFeeInputProvider::new(
            bounded_gas_adjuster,
            FeeModelConfig::from_state_keeper_config(&state_keeper_config),
        ));
        add_state_keeper_to_task_futures(
            &mut task_futures,
            &postgres_config,
            contracts_config,
            state_keeper_config,
            wallets
                .state_keeper
                .clone()
                .context("State keeper wallets")?,
            l2_chain_id,
            &db_config,
            &configs.mempool_config.clone().context("mempool_config")?,
            batch_fee_input_provider,
            stop_receiver.clone(),
        )
        .await
        .context("add_state_keeper_to_task_futures()")?;

        let elapsed = started_at.elapsed();
        APP_METRICS.init_latency[&InitStage::StateKeeper].set(elapsed);
        tracing::info!("initialized State Keeper in {elapsed:?}");
    }

    let diamond_proxy_addr = contracts_config.diamond_proxy_addr;
    let state_transition_manager_addr = genesis_config
        .shared_bridge
        .as_ref()
        .map(|a| a.state_transition_proxy_addr);

    if components.contains(&Component::Consensus) {
        let secrets = secrets.consensus.as_ref().context("Secrets are missing")?;
        let cfg = consensus_config
            .clone()
            .context("consensus component's config is missing")?
            .main_node(secrets)?;
        let started_at = Instant::now();
        tracing::info!("initializing Consensus");
        let pool = connection_pool.clone();
        let mut stop_receiver = stop_receiver.clone();
        task_futures.push(tokio::spawn(async move {
            // We instantiate the root context here, since the consensus task is the only user of the
            // structured concurrency framework.
            // Note, however, that awaiting for the `stop_receiver` is related to the root context behavior,
            // not the consensus task itself. There may have been any number of tasks running in the root context,
            // but we only need to wait for stop signal once, and it will be propagated to all child contexts.
            let root_ctx = ctx::root();
            scope::run!(&root_ctx, |ctx, s| async move {
                s.spawn_bg(consensus::era::run_main_node(ctx, cfg, pool));
                let _ = stop_receiver.wait_for(|stop| *stop).await?;
                Ok(())
            })
            .await
        }));

        let elapsed = started_at.elapsed();
        APP_METRICS.init_latency[&InitStage::Consensus].set(elapsed);
        tracing::info!("initialized Consensus in {elapsed:?}");
    }

    if components.contains(&Component::EthWatcher) {
        let started_at = Instant::now();
        tracing::info!("initializing ETH-Watcher");
        let eth_watch_pool = ConnectionPool::<Core>::singleton(postgres_config.master_url()?)
            .build()
            .await
            .context("failed to build eth_watch_pool")?;
        let governance = (governance_contract(), contracts_config.governance_addr);
        let eth_watch_config = configs
            .eth
            .clone()
            .context("eth_config")?
            .watcher
            .context("watcher")?;
        task_futures.push(
            start_eth_watch(
                eth_watch_config,
                eth_watch_pool,
                Arc::new(query_client.clone()),
                diamond_proxy_addr,
                state_transition_manager_addr,
                governance,
                stop_receiver.clone(),
            )
            .await
            .context("start_eth_watch()")?,
        );
        let elapsed = started_at.elapsed();
        APP_METRICS.init_latency[&InitStage::EthWatcher].set(elapsed);
        tracing::info!("initialized ETH-Watcher in {elapsed:?}");
    }

    if components.contains(&Component::EthTxAggregator) {
        let started_at = Instant::now();
        tracing::info!("initializing ETH-TxAggregator");
        let eth_sender_pool = ConnectionPool::<Core>::singleton(postgres_config.master_url()?)
            .build()
            .await
            .context("failed to build eth_sender_pool")?;

        let eth_sender_wallets = wallets.eth_sender.clone().context("eth_sender")?;
        let operator_private_key = eth_sender_wallets.operator.private_key();
        let diamond_proxy_addr = contracts_config.diamond_proxy_addr;
        let default_priority_fee_per_gas = eth
            .gas_adjuster
            .as_ref()
            .context("gas_adjuster")?
            .default_priority_fee_per_gas;
        let l1_chain_id = genesis_config.l1_chain_id;
        let web3_url = &eth.web3_url;

        let eth_client = PKSigningClient::new_raw(
            operator_private_key,
            diamond_proxy_addr,
            default_priority_fee_per_gas,
            l1_chain_id,
            web3_url,
        );

        let l1_batch_commit_data_generator_mode =
            genesis_config.l1_batch_commit_data_generator_mode;
        ensure_l1_batch_commit_data_generation_mode(
            l1_batch_commit_data_generator_mode,
            contracts_config.diamond_proxy_addr,
            &eth_client,
        )
        .await?;

        let l1_batch_commit_data_generator: Arc<dyn L1BatchCommitDataGenerator> =
            match l1_batch_commit_data_generator_mode {
                L1BatchCommitDataGeneratorMode::Rollup => {
                    Arc::new(RollupModeL1BatchCommitDataGenerator {})
                }
                L1BatchCommitDataGeneratorMode::Validium => {
                    Arc::new(ValidiumModeL1BatchCommitDataGenerator {})
                }
            };

        let operator_blobs_address = eth_sender_wallets.blob_operator.map(|x| x.address());

        let sender_config = eth.sender.clone().context("eth_sender")?;
        let eth_tx_aggregator_actor = EthTxAggregator::new(
            eth_sender_pool,
            sender_config.clone(),
            Aggregator::new(
                sender_config.clone(),
                store_factory.create_store().await,
                operator_blobs_address.is_some(),
                l1_batch_commit_data_generator.clone(),
            ),
            Arc::new(eth_client),
            contracts_config.validator_timelock_addr,
            contracts_config.l1_multicall3_addr,
            diamond_proxy_addr,
            l2_chain_id,
            operator_blobs_address,
            l1_batch_commit_data_generator,
        )
        .await;
        task_futures.push(tokio::spawn(
            eth_tx_aggregator_actor.run(stop_receiver.clone()),
        ));
        let elapsed = started_at.elapsed();
        APP_METRICS.init_latency[&InitStage::EthTxAggregator].set(elapsed);
        tracing::info!("initialized ETH-TxAggregator in {elapsed:?}");
    }

    if components.contains(&Component::EthTxManager) {
        let started_at = Instant::now();
        tracing::info!("initializing ETH-TxManager");
        let eth_manager_pool = ConnectionPool::<Core>::singleton(postgres_config.master_url()?)
            .build()
            .await
            .context("failed to build eth_manager_pool")?;
        let eth_sender = configs.eth.clone().context("eth_sender_config")?;
        let eth_sender_wallets = wallets.eth_sender.clone().context("eth_sender")?;
        let operator_private_key = eth_sender_wallets.operator.private_key();
        let diamond_proxy_addr = contracts_config.diamond_proxy_addr;
        let default_priority_fee_per_gas = eth
            .gas_adjuster
            .as_ref()
            .context("gas_adjuster")?
            .default_priority_fee_per_gas;
        let l1_chain_id = genesis_config.l1_chain_id;
        let web3_url = &eth.web3_url;

        let eth_client = PKSigningClient::new_raw(
            operator_private_key,
            diamond_proxy_addr,
            default_priority_fee_per_gas,
            l1_chain_id,
            web3_url,
        );

        let eth_client_blobs = if let Some(blob_operator) = eth_sender_wallets.blob_operator {
            let operator_blob_private_key = blob_operator.private_key();
            Some(PKSigningClient::new_raw(
                operator_blob_private_key,
                diamond_proxy_addr,
                default_priority_fee_per_gas,
                l1_chain_id,
                web3_url,
            ))
        } else {
            None
        };

        let eth_tx_manager_actor = EthTxManager::new(
            eth_manager_pool,
            eth_sender.sender.clone().context("eth_sender")?,
            gas_adjuster
                .get_or_init()
                .await
                .context("gas_adjuster.get_or_init()")?,
            Arc::new(eth_client),
            eth_client_blobs.map(|c| Arc::new(c) as Arc<dyn BoundEthInterface>),
        );
        task_futures.extend([tokio::spawn(
            eth_tx_manager_actor.run(stop_receiver.clone()),
        )]);
        let elapsed = started_at.elapsed();
        APP_METRICS.init_latency[&InitStage::EthTxManager].set(elapsed);
        tracing::info!("initialized ETH-TxManager in {elapsed:?}");
    }

    add_trees_to_task_futures(
        configs,
        &mut task_futures,
        &app_health,
        components,
        &store_factory,
        stop_receiver.clone(),
    )
    .await
    .context("add_trees_to_task_futures()")?;

    if components.contains(&Component::BasicWitnessInputProducer) {
        let singleton_connection_pool =
            ConnectionPool::<Core>::singleton(postgres_config.master_url()?)
                .build()
                .await
                .context("failed to build singleton connection_pool")?;
        add_basic_witness_input_producer_to_task_futures(
            &mut task_futures,
            &singleton_connection_pool,
            &store_factory,
            l2_chain_id,
            stop_receiver.clone(),
        )
        .await
        .context("add_basic_witness_input_producer_to_task_futures()")?;
    }

    if components.contains(&Component::Housekeeper) {
        add_house_keeper_to_task_futures(configs, &mut task_futures, stop_receiver.clone())
            .await
            .context("add_house_keeper_to_task_futures()")?;
    }

    if components.contains(&Component::ProofDataHandler) {
        task_futures.push(tokio::spawn(proof_data_handler::run_server(
            configs
                .proof_data_handler_config
                .clone()
                .context("proof_data_handler_config")?,
            store_factory.create_store().await,
            connection_pool.clone(),
            stop_receiver.clone(),
        )));
    }

    if components.contains(&Component::CommitmentGenerator) {
        let commitment_generator_pool =
            ConnectionPool::<Core>::singleton(postgres_config.master_url()?)
                .build()
                .await
                .context("failed to build commitment_generator_pool")?;
        let commitment_generator = CommitmentGenerator::new(commitment_generator_pool);
        app_health.insert_component(commitment_generator.health_check());
        task_futures.push(tokio::spawn(
            commitment_generator.run(stop_receiver.clone()),
        ));
    }

    // Run healthcheck server for all components.
    let db_health_check = ConnectionPoolHealthCheck::new(replica_connection_pool);
    app_health.insert_custom_component(Arc::new(db_health_check));
    let health_check_handle =
        HealthCheckHandle::spawn_server(health_check_config.bind_addr(), app_health);

    if let Some(task) = gas_adjuster.run_if_initialized(stop_receiver.clone()) {
        task_futures.push(task);
    }

<<<<<<< HEAD
    Ok((task_futures, stop_sender, cb_receiver, health_check_handle))
=======
    Ok((task_futures, stop_sender, health_check_handle))
>>>>>>> 99d90ee4
}

#[allow(clippy::too_many_arguments)]
async fn add_state_keeper_to_task_futures(
    task_futures: &mut Vec<JoinHandle<anyhow::Result<()>>>,
    postgres_config: &PostgresConfig,
    contracts_config: &ContractsConfig,
    state_keeper_config: StateKeeperConfig,
    state_keeper_wallets: wallets::StateKeeper,
    l2chain_id: L2ChainId,
    db_config: &DBConfig,
    mempool_config: &MempoolConfig,
    batch_fee_input_provider: Arc<dyn BatchFeeModelInputProvider>,
    stop_receiver: watch::Receiver<bool>,
) -> anyhow::Result<()> {
    let pool_builder = ConnectionPool::<Core>::singleton(postgres_config.master_url()?);
    let state_keeper_pool = pool_builder
        .build()
        .await
        .context("failed to build state_keeper_pool")?;
    let mempool = {
        let mut storage = state_keeper_pool
            .connection()
            .await
            .context("Access storage to build mempool")?;
        let mempool = MempoolGuard::from_storage(&mut storage, mempool_config.capacity).await;
        mempool.register_metrics();
        mempool
    };

    let miniblock_sealer_pool = pool_builder
        .build()
        .await
        .context("failed to build miniblock_sealer_pool")?;
    let (persistence, miniblock_sealer) = StateKeeperPersistence::new(
        miniblock_sealer_pool,
        contracts_config.l2_erc20_bridge_addr.unwrap(),
        state_keeper_config.miniblock_seal_queue_capacity,
    );
    task_futures.push(tokio::spawn(miniblock_sealer.run()));

    let (state_keeper, async_catchup_task) = create_state_keeper(
        state_keeper_config,
        state_keeper_wallets,
        db_config,
        l2chain_id,
        mempool_config,
        state_keeper_pool.clone(),
        mempool.clone(),
        batch_fee_input_provider.clone(),
        OutputHandler::new(Box::new(persistence)),
        stop_receiver.clone(),
    )
    .await;

    let mut stop_receiver_clone = stop_receiver.clone();
    task_futures.push(tokio::task::spawn(async move {
        let result = async_catchup_task.run(stop_receiver_clone.clone()).await;
        stop_receiver_clone.changed().await?;
        result
    }));
    task_futures.push(tokio::spawn(
        state_keeper.run_fee_address_migration(state_keeper_pool),
    ));
    task_futures.push(tokio::spawn(state_keeper.run()));

    let mempool_fetcher_pool = pool_builder
        .build()
        .await
        .context("failed to build mempool_fetcher_pool")?;
    let mempool_fetcher = MempoolFetcher::new(
        mempool,
        batch_fee_input_provider,
        mempool_config,
        mempool_fetcher_pool,
    );
    let mempool_fetcher_handle = tokio::spawn(mempool_fetcher.run(stop_receiver));
    task_futures.push(mempool_fetcher_handle);
    Ok(())
}

async fn add_trees_to_task_futures(
    configs: &GeneralConfig,
    task_futures: &mut Vec<JoinHandle<anyhow::Result<()>>>,
    app_health: &AppHealthCheck,
    components: &[Component],
    store_factory: &ObjectStoreFactory,
    stop_receiver: watch::Receiver<bool>,
) -> anyhow::Result<()> {
    if !components.contains(&Component::Tree) {
        anyhow::ensure!(
            !components.contains(&Component::TreeApi),
            "Merkle tree API cannot be started without a tree component"
        );
        return Ok(());
    }

    let db_config = configs.db_config.clone().context("db_config")?;
    let operation_config = configs
        .operations_manager_config
        .clone()
        .context("operations_manager_config")?;
    let api_config = configs
        .api_config
        .clone()
        .context("api_config")?
        .merkle_tree;
    let postgres_config = configs.postgres_config.clone().context("postgres_config")?;
    let api_config = components
        .contains(&Component::TreeApi)
        .then_some(&api_config);

    let object_store = match db_config.merkle_tree.mode {
        MerkleTreeMode::Lightweight => None,
        MerkleTreeMode::Full => Some(store_factory.create_store().await),
    };

    run_tree(
        task_futures,
        app_health,
        &postgres_config,
        &db_config.merkle_tree,
        api_config,
        &operation_config,
        object_store,
        stop_receiver,
    )
    .await
    .context("run_tree()")
}

#[allow(clippy::too_many_arguments)]
async fn run_tree(
    task_futures: &mut Vec<JoinHandle<anyhow::Result<()>>>,
    app_health: &AppHealthCheck,
    postgres_config: &PostgresConfig,
    merkle_tree_config: &MerkleTreeConfig,
    api_config: Option<&MerkleTreeApiConfig>,
    operation_manager: &OperationsManagerConfig,
    object_store: Option<Arc<dyn ObjectStore>>,
    stop_receiver: watch::Receiver<bool>,
) -> anyhow::Result<()> {
    let started_at = Instant::now();
    let mode_str = if matches!(merkle_tree_config.mode, MerkleTreeMode::Full) {
        "full"
    } else {
        "lightweight"
    };
    tracing::info!("Initializing Merkle tree in {mode_str} mode");

    let config = MetadataCalculatorConfig::for_main_node(merkle_tree_config, operation_manager);
    let metadata_calculator = MetadataCalculator::new(config, object_store)
        .await
        .context("failed initializing metadata_calculator")?;
    if let Some(api_config) = api_config {
        let address = (Ipv4Addr::UNSPECIFIED, api_config.port).into();
        let tree_reader = metadata_calculator.tree_reader();
        let stop_receiver = stop_receiver.clone();
        task_futures.push(tokio::spawn(async move {
            tree_reader
                .wait()
                .await
                .run_api_server(address, stop_receiver)
                .await
        }));
    }

    let tree_health_check = metadata_calculator.tree_health_check();
    app_health.insert_component(tree_health_check);
    let pool = ConnectionPool::<Core>::singleton(postgres_config.master_url()?)
        .build()
        .await
        .context("failed to build connection pool")?;
    let tree_task = tokio::spawn(metadata_calculator.run(pool, stop_receiver));
    task_futures.push(tree_task);

    let elapsed = started_at.elapsed();
    APP_METRICS.init_latency[&InitStage::Tree].set(elapsed);
    tracing::info!("Initialized {mode_str} tree in {elapsed:?}");
    Ok(())
}

async fn add_basic_witness_input_producer_to_task_futures(
    task_futures: &mut Vec<JoinHandle<anyhow::Result<()>>>,
    connection_pool: &ConnectionPool<Core>,
    store_factory: &ObjectStoreFactory,
    l2_chain_id: L2ChainId,
    stop_receiver: watch::Receiver<bool>,
) -> anyhow::Result<()> {
    // Witness Generator won't be spawned with `ZKSYNC_LOCAL_SETUP` running.
    // BasicWitnessInputProducer shouldn't be producing input for it locally either.
    if std::env::var("ZKSYNC_LOCAL_SETUP") == Ok("true".to_owned()) {
        return Ok(());
    }
    let started_at = Instant::now();
    tracing::info!("initializing BasicWitnessInputProducer");
    let producer =
        BasicWitnessInputProducer::new(connection_pool.clone(), store_factory, l2_chain_id).await?;
    task_futures.push(tokio::spawn(producer.run(stop_receiver, None)));
    tracing::info!(
        "Initialized BasicWitnessInputProducer in {:?}",
        started_at.elapsed()
    );
    let elapsed = started_at.elapsed();
    APP_METRICS.init_latency[&InitStage::BasicWitnessInputProducer].set(elapsed);
    Ok(())
}

async fn add_house_keeper_to_task_futures(
    configs: &GeneralConfig,
    task_futures: &mut Vec<JoinHandle<anyhow::Result<()>>>,
    stop_receiver: watch::Receiver<bool>,
) -> anyhow::Result<()> {
    let house_keeper_config = configs
        .house_keeper_config
        .clone()
        .context("house_keeper_config")?;
    let postgres_config = configs.postgres_config.clone().context("postgres_config")?;
    let connection_pool = ConnectionPool::<Core>::builder(
        postgres_config.replica_url()?,
        postgres_config.max_connections()?,
    )
    .build()
    .await
    .context("failed to build a connection pool")?;

    let pool_for_metrics = connection_pool.clone();
    let mut stop_receiver_for_metrics = stop_receiver.clone();
    task_futures.push(tokio::spawn(async move {
        tokio::select! {
            () = PostgresMetrics::run_scraping(pool_for_metrics, Duration::from_secs(60)) => {
                tracing::warn!("Postgres metrics scraping unexpectedly stopped");
            }
            _ = stop_receiver_for_metrics.changed() => {
                tracing::info!("Stop signal received, Postgres metrics scraping is shutting down");
            }
        }
        Ok(())
    }));

    let l1_batch_metrics_reporter = L1BatchMetricsReporter::new(
        house_keeper_config.l1_batch_metrics_reporting_interval_ms,
        connection_pool.clone(),
    );

    let prover_connection_pool = ConnectionPool::<Prover>::builder(
        postgres_config.prover_url()?,
        postgres_config.max_connections()?,
    )
    .build()
    .await
    .context("failed to build a prover_connection_pool")?;
    let task = l1_batch_metrics_reporter.run(stop_receiver.clone());
    task_futures.push(tokio::spawn(task));

    // All FRI Prover related components are configured below.
    let fri_prover_config = configs.prover_config.clone().context("fri_prover_config")?;
    let fri_prover_job_retry_manager = FriProverJobRetryManager::new(
        fri_prover_config.max_attempts,
        fri_prover_config.proof_generation_timeout(),
        house_keeper_config.prover_job_retrying_interval_ms,
        prover_connection_pool.clone(),
    );
    let task = fri_prover_job_retry_manager.run(stop_receiver.clone());
    task_futures.push(tokio::spawn(task));

    let fri_witness_gen_config = configs
        .witness_generator
        .clone()
        .context("fri_witness_generator_config")?;
    let fri_witness_gen_job_retry_manager = FriWitnessGeneratorJobRetryManager::new(
        fri_witness_gen_config.max_attempts,
        fri_witness_gen_config.witness_generation_timeouts(),
        house_keeper_config.witness_generator_job_retrying_interval_ms,
        prover_connection_pool.clone(),
    );
    let task = fri_witness_gen_job_retry_manager.run(stop_receiver.clone());
    task_futures.push(tokio::spawn(task));

    let waiting_to_queued_fri_witness_job_mover = WaitingToQueuedFriWitnessJobMover::new(
        house_keeper_config.witness_job_moving_interval_ms,
        prover_connection_pool.clone(),
    );
    let task = waiting_to_queued_fri_witness_job_mover.run(stop_receiver.clone());
    task_futures.push(tokio::spawn(task));

    let scheduler_circuit_queuer = SchedulerCircuitQueuer::new(
        house_keeper_config.witness_job_moving_interval_ms,
        prover_connection_pool.clone(),
    );
    let task = scheduler_circuit_queuer.run(stop_receiver.clone());
    task_futures.push(tokio::spawn(task));

    let fri_witness_generator_stats_reporter = FriWitnessGeneratorStatsReporter::new(
        prover_connection_pool.clone(),
        house_keeper_config.witness_generator_stats_reporting_interval_ms,
    );
    let task = fri_witness_generator_stats_reporter.run(stop_receiver.clone());
    task_futures.push(tokio::spawn(task));

    // TODO(PLA-862): remove after fields become required
    if let Some((archiving_interval, archive_after)) =
        house_keeper_config.prover_job_archiver_params()
    {
        let fri_prover_jobs_archiver = FriProverJobArchiver::new(
            prover_connection_pool.clone(),
            archiving_interval,
            archive_after,
        );
        let task = fri_prover_jobs_archiver.run(stop_receiver.clone());
        task_futures.push(tokio::spawn(task));
    }

    if let Some((archiving_interval, archive_after)) =
        house_keeper_config.fri_gpu_prover_archiver_params()
    {
        let fri_gpu_prover_jobs_archiver = FriGpuProverArchiver::new(
            prover_connection_pool.clone(),
            archiving_interval,
            archive_after,
        );
        let task = fri_gpu_prover_jobs_archiver.run(stop_receiver.clone());
        task_futures.push(tokio::spawn(task));
    }

    let fri_prover_group_config = configs
        .prover_group_config
        .clone()
        .context("fri_prover_group_config")?;
    let fri_prover_stats_reporter = FriProverStatsReporter::new(
        house_keeper_config.prover_stats_reporting_interval_ms,
        prover_connection_pool.clone(),
        connection_pool.clone(),
        fri_prover_group_config,
    );
    let task = fri_prover_stats_reporter.run(stop_receiver.clone());
    task_futures.push(tokio::spawn(task));

    let proof_compressor_config = configs
        .proof_compressor_config
        .clone()
        .context("fri_proof_compressor_config")?;
    let fri_proof_compressor_stats_reporter = FriProofCompressorStatsReporter::new(
        house_keeper_config.proof_compressor_stats_reporting_interval_ms,
        prover_connection_pool.clone(),
    );
    let task = fri_proof_compressor_stats_reporter.run(stop_receiver.clone());
    task_futures.push(tokio::spawn(task));

    let fri_proof_compressor_retry_manager = FriProofCompressorJobRetryManager::new(
        proof_compressor_config.max_attempts,
        proof_compressor_config.generation_timeout(),
        house_keeper_config.proof_compressor_job_retrying_interval_ms,
        prover_connection_pool.clone(),
    );
    let task = fri_proof_compressor_retry_manager.run(stop_receiver);
    task_futures.push(tokio::spawn(task));
    Ok(())
}

fn build_storage_caches(
    rpc_config: &Web3JsonRpcConfig,
    replica_connection_pool: &ConnectionPool<Core>,
    task_futures: &mut Vec<JoinHandle<anyhow::Result<()>>>,
    stop_receiver: watch::Receiver<bool>,
) -> anyhow::Result<PostgresStorageCaches> {
    let factory_deps_capacity = rpc_config.factory_deps_cache_size() as u64;
    let initial_writes_capacity = rpc_config.initial_writes_cache_size() as u64;
    let values_capacity = rpc_config.latest_values_cache_size() as u64;
    let mut storage_caches =
        PostgresStorageCaches::new(factory_deps_capacity, initial_writes_capacity);

    if values_capacity > 0 {
        let values_cache_task = storage_caches
            .configure_storage_values_cache(values_capacity, replica_connection_pool.clone());
        task_futures.push(tokio::task::spawn(values_cache_task.run(stop_receiver)));
    }
    Ok(storage_caches)
}

async fn build_tx_sender(
    tx_sender_config: &TxSenderConfig,
    web3_json_config: &Web3JsonRpcConfig,
    state_keeper_config: &StateKeeperConfig,
    replica_pool: ConnectionPool<Core>,
    master_pool: ConnectionPool<Core>,
    batch_fee_model_input_provider: Arc<dyn BatchFeeModelInputProvider>,
    storage_caches: PostgresStorageCaches,
) -> (TxSender, VmConcurrencyBarrier) {
    let sequencer_sealer = SequencerSealer::new(state_keeper_config.clone());
    let master_pool_sink = MasterPoolSink::new(master_pool);
    let tx_sender_builder = TxSenderBuilder::new(
        tx_sender_config.clone(),
        replica_pool.clone(),
        Arc::new(master_pool_sink),
    )
    .with_sealer(Arc::new(sequencer_sealer));

    let max_concurrency = web3_json_config.vm_concurrency_limit();
    let (vm_concurrency_limiter, vm_barrier) = VmConcurrencyLimiter::new(max_concurrency);

    let batch_fee_input_provider =
        ApiFeeInputProvider::new(batch_fee_model_input_provider, replica_pool);

    let tx_sender = tx_sender_builder
        .build(
            Arc::new(batch_fee_input_provider),
            Arc::new(vm_concurrency_limiter),
            ApiContracts::load_from_disk(),
            storage_caches,
        )
        .await;
    (tx_sender, vm_barrier)
}

#[allow(clippy::too_many_arguments)]
async fn run_http_api(
    task_futures: &mut Vec<JoinHandle<anyhow::Result<()>>>,
    app_health: &AppHealthCheck,
    postgres_config: &PostgresConfig,
    tx_sender_config: &TxSenderConfig,
    state_keeper_config: &StateKeeperConfig,
    internal_api: &InternalApiConfig,
    api_config: &ApiConfig,
    master_connection_pool: ConnectionPool<Core>,
    replica_connection_pool: ConnectionPool<Core>,
    stop_receiver: watch::Receiver<bool>,
    batch_fee_model_input_provider: Arc<dyn BatchFeeModelInputProvider>,
    with_debug_namespace: bool,
    storage_caches: PostgresStorageCaches,
) -> anyhow::Result<()> {
    let (tx_sender, vm_barrier) = build_tx_sender(
        tx_sender_config,
        &api_config.web3_json_rpc,
        state_keeper_config,
        replica_connection_pool.clone(),
        master_connection_pool,
        batch_fee_model_input_provider,
        storage_caches,
    )
    .await;

    let mut namespaces = Namespace::DEFAULT.to_vec();
    if with_debug_namespace {
        namespaces.push(Namespace::Debug)
    }
    namespaces.push(Namespace::Snapshots);

    let updaters_pool = ConnectionPool::<Core>::builder(postgres_config.replica_url()?, 2)
        .build()
        .await
        .context("failed to build last_miniblock_pool")?;

    let mut api_builder =
        web3::ApiBuilder::jsonrpsee_backend(internal_api.clone(), replica_connection_pool)
            .http(api_config.web3_json_rpc.http_port)
            .with_updaters_pool(updaters_pool)
            .with_filter_limit(api_config.web3_json_rpc.filters_limit())
            .with_batch_request_size_limit(api_config.web3_json_rpc.max_batch_request_size())
            .with_response_body_size_limit(api_config.web3_json_rpc.max_response_body_size())
            .with_tx_sender(tx_sender)
            .with_vm_barrier(vm_barrier)
            .enable_api_namespaces(namespaces);
    if let Some(tree_api_url) = api_config.web3_json_rpc.tree_api_url() {
        let tree_api = Arc::new(TreeApiHttpClient::new(tree_api_url));
        api_builder = api_builder.with_tree_api(tree_api.clone());
        app_health.insert_custom_component(tree_api);
    }

    let server_handles = api_builder
        .build()
        .context("failed to build HTTP API server")?
        .run(stop_receiver)
        .await?;
    task_futures.extend(server_handles.tasks);
    app_health.insert_component(server_handles.health_check);
    Ok(())
}

#[allow(clippy::too_many_arguments)]
async fn run_ws_api(
    task_futures: &mut Vec<JoinHandle<anyhow::Result<()>>>,
    app_health: &AppHealthCheck,
    postgres_config: &PostgresConfig,
    tx_sender_config: &TxSenderConfig,
    state_keeper_config: &StateKeeperConfig,
    internal_api: &InternalApiConfig,
    api_config: &ApiConfig,
    batch_fee_model_input_provider: Arc<dyn BatchFeeModelInputProvider>,
    master_connection_pool: ConnectionPool<Core>,
    replica_connection_pool: ConnectionPool<Core>,
    stop_receiver: watch::Receiver<bool>,
    storage_caches: PostgresStorageCaches,
) -> anyhow::Result<()> {
    let (tx_sender, vm_barrier) = build_tx_sender(
        tx_sender_config,
        &api_config.web3_json_rpc,
        state_keeper_config,
        replica_connection_pool.clone(),
        master_connection_pool,
        batch_fee_model_input_provider,
        storage_caches,
    )
    .await;
    let last_miniblock_pool = ConnectionPool::<Core>::singleton(postgres_config.replica_url()?)
        .build()
        .await
        .context("failed to build last_miniblock_pool")?;

    let mut namespaces = Namespace::DEFAULT.to_vec();
    namespaces.push(Namespace::Snapshots);

    let mut api_builder =
        web3::ApiBuilder::jsonrpsee_backend(internal_api.clone(), replica_connection_pool)
            .ws(api_config.web3_json_rpc.ws_port)
            .with_updaters_pool(last_miniblock_pool)
            .with_filter_limit(api_config.web3_json_rpc.filters_limit())
            .with_subscriptions_limit(api_config.web3_json_rpc.subscriptions_limit())
            .with_batch_request_size_limit(api_config.web3_json_rpc.max_batch_request_size())
            .with_response_body_size_limit(api_config.web3_json_rpc.max_response_body_size())
            .with_websocket_requests_per_minute_limit(
                api_config
                    .web3_json_rpc
                    .websocket_requests_per_minute_limit(),
            )
            .with_polling_interval(api_config.web3_json_rpc.pubsub_interval())
            .with_tx_sender(tx_sender)
            .with_vm_barrier(vm_barrier)
            .enable_api_namespaces(namespaces);
    if let Some(tree_api_url) = api_config.web3_json_rpc.tree_api_url() {
        let tree_api = Arc::new(TreeApiHttpClient::new(tree_api_url));
        api_builder = api_builder.with_tree_api(tree_api.clone());
        app_health.insert_custom_component(tree_api);
    }

    let server_handles = api_builder
        .build()
        .context("failed to build WS API server")?
        .run(stop_receiver)
        .await?;
    task_futures.extend(server_handles.tasks);
    app_health.insert_component(server_handles.health_check);
    Ok(())
}

async fn circuit_breakers_for_components(
    components: &[Component],
    postgres_config: &PostgresConfig,
    circuit_breaker_config: &CircuitBreakerConfig,
) -> anyhow::Result<CircuitBreakers> {
    let circuit_breakers = CircuitBreakers::default();

    if components
        .iter()
        .any(|c| matches!(c, Component::EthTxAggregator | Component::EthTxManager))
    {
        let pool = ConnectionPool::<Core>::singleton(postgres_config.replica_url()?)
            .build()
            .await
            .context("failed to build a connection pool")?;
        circuit_breakers
            .insert(Box::new(FailedL1TransactionChecker { pool }))
            .await;
    }

    if components.iter().any(|c| {
        matches!(
            c,
            Component::HttpApi | Component::WsApi | Component::ContractVerificationApi
        )
    }) {
        let pool = ConnectionPool::<Core>::singleton(postgres_config.replica_url()?)
            .build()
            .await?;
        circuit_breakers
            .insert(Box::new(ReplicationLagChecker {
                pool,
                replication_lag_limit_sec: circuit_breaker_config.replication_lag_limit_sec,
            }))
            .await;
    }
    Ok(circuit_breakers)
}<|MERGE_RESOLUTION|>--- conflicted
+++ resolved
@@ -318,67 +318,7 @@
         panic!("Circuit breaker triggered: {}", err);
     });
 
-<<<<<<< HEAD
-    let mut task_futures: Vec<JoinHandle<anyhow::Result<()>>> = Vec::new();
     let (stop_sender, stop_receiver) = watch::channel(false);
-
-    // spawn the conversion rate API if it is enabled
-    if components.contains(&Component::DevConversionRateApi) {
-        let base_token_fetcher_config = configs
-            .base_token_fetcher_config
-            .clone()
-            .context("base_token_fetcher_config")?;
-
-        let stop_receiver = stop_receiver.clone();
-        let conversion_rate_task = tokio::spawn(async move {
-            dev_api_conversion_rate::run_server(stop_receiver, &base_token_fetcher_config).await
-        });
-        task_futures.push(conversion_rate_task);
-    };
-
-    let base_token_fetcher = if components.contains(&Component::BaseTokenFetcher) {
-        Arc::new(
-            BaseTokenFetcher::new(
-                configs
-                    .base_token_fetcher_config
-                    .clone()
-                    .context("base_token_fetcher_config")?,
-            )
-            .await?,
-        ) as Arc<dyn ConversionRateFetcher>
-    } else {
-        Arc::new(NoOpConversionRateFetcher::new())
-    };
-
-    let query_client = QueryClient::new(&eth_client_config.web3_url).unwrap();
-    let gas_adjuster_config = configs.gas_adjuster_config.context("gas_adjuster_config")?;
-=======
-    let query_client = QueryClient::new(&eth.web3_url).unwrap();
-    let gas_adjuster_config = eth.gas_adjuster.context("gas_adjuster")?;
-    let sender = eth.sender.as_ref().context("sender")?;
-    let pubdata_pricing: Arc<dyn PubdataPricing> =
-        match genesis_config.l1_batch_commit_data_generator_mode {
-            L1BatchCommitDataGeneratorMode::Rollup => Arc::new(RollupPubdataPricing {}),
-            L1BatchCommitDataGeneratorMode::Validium => Arc::new(ValidiumPubdataPricing {}),
-        };
->>>>>>> 99d90ee4
-
-    let mut gas_adjuster = GasAdjusterSingleton::new(
-        eth.web3_url.clone(),
-        gas_adjuster_config,
-<<<<<<< HEAD
-        eth_sender_config.sender.pubdata_sending_mode,
-        base_token_fetcher,
-    );
-
-    let (cb_sender, cb_receiver) = oneshot::channel();
-=======
-        sender.pubdata_sending_mode,
-        pubdata_pricing,
-    );
-
-    let (stop_sender, stop_receiver) = watch::channel(false);
->>>>>>> 99d90ee4
 
     // Prometheus exporter and circuit breaker checker should run for every component configuration.
     let prom_config = configs
@@ -398,15 +338,54 @@
         res
     });
 
-    task_futures.extend(vec![
+    let mut task_futures: Vec<JoinHandle<anyhow::Result<()>>> = vec![
         prometheus_task,
-<<<<<<< HEAD
-        tokio::spawn(circuit_breaker_checker.run(cb_sender, stop_receiver.clone())),
-    ]);
-=======
         tokio::spawn(circuit_breaker_checker.run(stop_receiver.clone())),
     ];
->>>>>>> 99d90ee4
+
+    let query_client = QueryClient::new(&eth.web3_url).unwrap();
+    let gas_adjuster_config = eth.gas_adjuster.context("gas_adjuster")?;
+    let sender = eth.sender.as_ref().context("sender")?;
+    let pubdata_pricing: Arc<dyn PubdataPricing> =
+        match genesis_config.l1_batch_commit_data_generator_mode {
+            L1BatchCommitDataGeneratorMode::Rollup => Arc::new(RollupPubdataPricing {}),
+            L1BatchCommitDataGeneratorMode::Validium => Arc::new(ValidiumPubdataPricing {}),
+        };
+
+    if components.contains(&Component::DevConversionRateApi) {
+        let base_token_fetcher_config = configs
+            .base_token_fetcher
+            .clone()
+            .context("base_token_fetcher_config")?;
+
+        let stop_receiver = stop_receiver.clone();
+        let conversion_rate_task = tokio::spawn(async move {
+            dev_api_conversion_rate::run_server(stop_receiver, &base_token_fetcher_config).await
+        });
+        task_futures.push(conversion_rate_task);
+    };
+
+    let base_token_fetcher = if components.contains(&Component::BaseTokenFetcher) {
+        Arc::new(
+            BaseTokenFetcher::new(
+                configs
+                    .base_token_fetcher
+                    .clone()
+                    .context("base_token_fetcher_config")?,
+            )
+            .await?,
+        ) as Arc<dyn ConversionRateFetcher>
+    } else {
+        Arc::new(NoOpConversionRateFetcher::new())
+    };
+
+    let mut gas_adjuster = GasAdjusterSingleton::new(
+        eth.web3_url.clone(),
+        gas_adjuster_config,
+        sender.pubdata_sending_mode,
+        base_token_fetcher,
+        pubdata_pricing,
+    );
 
     if components.contains(&Component::WsApi)
         || components.contains(&Component::HttpApi)
@@ -866,11 +845,7 @@
         task_futures.push(task);
     }
 
-<<<<<<< HEAD
-    Ok((task_futures, stop_sender, cb_receiver, health_check_handle))
-=======
     Ok((task_futures, stop_sender, health_check_handle))
->>>>>>> 99d90ee4
 }
 
 #[allow(clippy::too_many_arguments)]
