--- conflicted
+++ resolved
@@ -15,14 +15,9 @@
 use zksync_basic_types::H256;
 use zksync_crypto::hasher::{keccak::KeccakHasher, Hasher};
 
-<<<<<<< HEAD
-/// Maximum supported depth of Merkle trees. 11 means that the tree must have <=2048 leaves.
-const MAX_TREE_DEPTH: usize = 11;
-=======
 /// Maximum supported depth of the tree. 32 corresponds to `2^32` elements in the tree, which
 /// we unlikely to ever hit.
 const MAX_TREE_DEPTH: usize = 32;
->>>>>>> 0d952d43
 
 /// In-memory Merkle tree of bounded depth (no more than 10).
 ///
