--- conflicted
+++ resolved
@@ -16,20 +16,12 @@
 use zksync_state::OwnedStorage;
 use zksync_test_account::Account;
 use zksync_types::{
-<<<<<<< HEAD
-    commitment::PubdataParams, fee::Fee, get_code_key, get_known_code_key,
+    commitment::PubdataParams, fee::Fee, get_code_key, get_known_code_key, u256_to_h256,
     utils::storage_key_for_standard_token_balance, AccountTreeId, Address, Execute, L1BatchNumber,
     L2BlockNumber, PriorityOpId, StorageLog, Transaction, H256, L2_BASE_TOKEN_ADDRESS,
     SYSTEM_CONTEXT_MINIMAL_BASE_FEE, U256,
 };
-use zksync_utils::{bytecode::hash_bytecode, u256_to_h256};
-=======
-    commitment::PubdataParams, fee::Fee, u256_to_h256,
-    utils::storage_key_for_standard_token_balance, AccountTreeId, Address, Execute, L1BatchNumber,
-    L2BlockNumber, PriorityOpId, StorageLog, Transaction, L2_BASE_TOKEN_ADDRESS,
-    SYSTEM_CONTEXT_MINIMAL_BASE_FEE, U256,
-};
->>>>>>> f3a2517a
+use zksync_utils::bytecode::hash_bytecode;
 
 pub mod test_batch_executor;
 
