//! Test utilities that can be used for testing sequencer that may
//! be useful outside of this crate.

use std::{collections::HashMap, sync::Arc};

use async_trait::async_trait;
use once_cell::sync::Lazy;
use tokio::sync::{mpsc, watch};
use zksync_contracts::BaseSystemContracts;
use zksync_dal::{ConnectionPool, Core, CoreDal as _};
use zksync_multivm::{
    interface::{
        CurrentExecutionState, ExecutionResult, FinishedL1Batch, L1BatchEnv, Refunds, SystemEnv,
        VmExecutionResultAndLogs, VmExecutionStatistics,
    },
    vm_latest::VmExecutionLogs,
};
<<<<<<< HEAD
use once_cell::sync::Lazy;
use tokio::sync::{mpsc, watch};
use zksync_contracts::BaseSystemContracts;
use zksync_dal::{Connection, ConnectionPool, Core, CoreDal as _};
use zksync_state::ReadStorageFactory;
use zksync_test_account::Account;
use zksync_types::{
    fee::Fee, get_code_key, get_known_code_key, utils::storage_key_for_standard_token_balance,
    AccountTreeId, Address, Execute, L1BatchNumber, L2BlockNumber, PriorityOpId, StorageLog,
    Transaction, H256, L2_BASE_TOKEN_ADDRESS, SYSTEM_CONTEXT_MINIMAL_BASE_FEE, U256,
=======
use zksync_state::ReadStorageFactory;
use zksync_test_account::Account;
use zksync_types::{
    fee::Fee, utils::storage_key_for_standard_token_balance, AccountTreeId, Address, Execute,
    L1BatchNumber, L2BlockNumber, PriorityOpId, StorageLog, Transaction, L2_BASE_TOKEN_ADDRESS,
    SYSTEM_CONTEXT_MINIMAL_BASE_FEE, U256,
>>>>>>> fe65319d
};
use zksync_utils::{bytecode::hash_bytecode, u256_to_h256};

use crate::{
    batch_executor::{BatchExecutor, BatchExecutorHandle, Command, TxExecutionResult},
    types::ExecutionMetricsForCriteria,
};

pub mod test_batch_executor;

pub(super) static BASE_SYSTEM_CONTRACTS: Lazy<BaseSystemContracts> =
    Lazy::new(BaseSystemContracts::load_from_disk);

pub(super) fn default_vm_batch_result() -> FinishedL1Batch {
    FinishedL1Batch {
        block_tip_execution_result: VmExecutionResultAndLogs {
            result: ExecutionResult::Success { output: vec![] },
            logs: VmExecutionLogs::default(),
            statistics: VmExecutionStatistics::default(),
            refunds: Refunds::default(),
        },
        final_execution_state: CurrentExecutionState {
            events: vec![],
            deduplicated_storage_logs: vec![],
            used_contract_hashes: vec![],
            user_l2_to_l1_logs: vec![],
            system_logs: vec![],
            total_log_queries: 0,
            cycles_used: 0,
            deduplicated_events_logs: vec![],
            storage_refunds: Vec::new(),
            pubdata_costs: Vec::new(),
        },
        final_bootloader_memory: Some(vec![]),
        pubdata_input: Some(vec![]),
        state_diffs: Some(vec![]),
    }
}

/// Creates a `TxExecutionResult` object denoting a successful tx execution.
pub(crate) fn successful_exec() -> TxExecutionResult {
    TxExecutionResult::Success {
        tx_result: Box::new(VmExecutionResultAndLogs {
            result: ExecutionResult::Success { output: vec![] },
            logs: Default::default(),
            statistics: Default::default(),
            refunds: Default::default(),
        }),
        tx_metrics: Box::new(ExecutionMetricsForCriteria {
            l1_gas: Default::default(),
            execution_metrics: Default::default(),
        }),
        compressed_bytecodes: vec![],
        call_tracer_result: vec![],
        gas_remaining: Default::default(),
    }
}

/// `BatchExecutor` which doesn't check anything at all. Accepts all transactions.
#[derive(Debug)]
pub struct MockBatchExecutor;

#[async_trait]
impl BatchExecutor for MockBatchExecutor {
    async fn init_batch(
        &mut self,
        _storage_factory: Arc<dyn ReadStorageFactory>,
        _l1batch_params: L1BatchEnv,
        _system_env: SystemEnv,
        _stop_receiver: &watch::Receiver<bool>,
    ) -> Option<BatchExecutorHandle> {
        let (send, recv) = mpsc::channel(1);
        let handle = tokio::task::spawn(async {
            let mut recv = recv;
            while let Some(cmd) = recv.recv().await {
                match cmd {
                    Command::ExecuteTx(_, resp) => resp.send(successful_exec()).unwrap(),
                    Command::StartNextL2Block(_, resp) => resp.send(()).unwrap(),
                    Command::RollbackLastTx(_) => panic!("unexpected rollback"),
                    Command::FinishBatch(resp) => {
                        // Blanket result, it doesn't really matter.
                        resp.send(default_vm_batch_result()).unwrap();
                        break;
                    }
                }
            }
            anyhow::Ok(())
        });
        Some(BatchExecutorHandle::from_raw(handle, send))
    }
}

async fn apply_genesis_log<'a>(storage: &mut Connection<'a, Core>, log: StorageLog) {
    storage
        .storage_logs_dal()
        .append_storage_logs(L2BlockNumber(0), &[(H256::zero(), vec![log])])
        .await
        .unwrap();

    if storage
        .storage_logs_dedup_dal()
        .filter_written_slots(&[log.key.hashed_key()])
        .await
        .unwrap()
        .is_empty()
    {
        storage
            .storage_logs_dedup_dal()
            .insert_initial_writes(L1BatchNumber(0), &[log.key])
            .await
            .unwrap();
    }
}

/// Adds funds for specified account list.
/// Expects genesis to be performed (i.e. `setup_storage` called beforehand).
pub async fn fund(pool: &ConnectionPool<Core>, addresses: &[Address]) {
    let mut storage = pool.connection().await.unwrap();

    let eth_amount = U256::from(10u32).pow(U256::from(32)); //10^32 wei

    for address in addresses {
        let key = storage_key_for_standard_token_balance(
            AccountTreeId::new(L2_BASE_TOKEN_ADDRESS),
            address,
        );
        let value = u256_to_h256(eth_amount);
        let storage_log = StorageLog::new_write_log(key, value);

<<<<<<< HEAD
        apply_genesis_log(&mut storage, storage_log).await;
    }
}

pub async fn setup_contract(pool: &ConnectionPool<Core>, address: Address, code: Vec<u8>) {
    let mut storage = pool.connection().await.unwrap();

    let hash: H256 = hash_bytecode(&code);
    let known_code_key = get_known_code_key(&hash);
    let code_key = get_code_key(&address);

    let logs = vec![
        StorageLog::new_write_log(known_code_key, H256::from_low_u64_be(1u64)),
        StorageLog::new_write_log(code_key, hash),
    ];

    for log in logs {
        apply_genesis_log(&mut storage, log).await;
=======
        storage
            .storage_logs_dal()
            .append_storage_logs(L2BlockNumber(0), &[storage_log])
            .await
            .unwrap();
        if storage
            .storage_logs_dedup_dal()
            .filter_written_slots(&[storage_log.key.hashed_key()])
            .await
            .unwrap()
            .is_empty()
        {
            storage
                .storage_logs_dedup_dal()
                .insert_initial_writes(L1BatchNumber(0), &[storage_log.key.hashed_key()])
                .await
                .unwrap();
        }
>>>>>>> fe65319d
    }

    let mut factory_deps = HashMap::new();
    factory_deps.insert(hash, code);

    storage
        .factory_deps_dal()
        .insert_factory_deps(L2BlockNumber(0), &factory_deps)
        .await
        .unwrap();
}

pub(crate) const DEFAULT_GAS_PER_PUBDATA: u32 = 10000;

pub(crate) fn fee(gas_limit: u32) -> Fee {
    Fee {
        gas_limit: U256::from(gas_limit),
        max_fee_per_gas: SYSTEM_CONTEXT_MINIMAL_BASE_FEE.into(),
        max_priority_fee_per_gas: U256::zero(),
        gas_per_pubdata_limit: U256::from(DEFAULT_GAS_PER_PUBDATA),
    }
}

/// Returns a valid L2 transaction.
/// Automatically increments nonce of the account.
pub fn l2_transaction(account: &mut Account, gas_limit: u32) -> Transaction {
    account.get_l2_tx_for_execute(
        Execute {
            contract_address: Address::random(),
            calldata: vec![],
            value: Default::default(),
            factory_deps: vec![],
        },
        Some(fee(gas_limit)),
    )
}

pub fn l1_transaction(account: &mut Account, serial_id: PriorityOpId) -> Transaction {
    account.get_l1_tx(
        Execute {
            contract_address: Address::random(),
            value: Default::default(),
            calldata: vec![],
            factory_deps: vec![],
        },
        serial_id.0,
    )
}<|MERGE_RESOLUTION|>--- conflicted
+++ resolved
@@ -7,7 +7,7 @@
 use once_cell::sync::Lazy;
 use tokio::sync::{mpsc, watch};
 use zksync_contracts::BaseSystemContracts;
-use zksync_dal::{ConnectionPool, Core, CoreDal as _};
+use zksync_dal::{Connection, ConnectionPool, Core, CoreDal as _};
 use zksync_multivm::{
     interface::{
         CurrentExecutionState, ExecutionResult, FinishedL1Batch, L1BatchEnv, Refunds, SystemEnv,
@@ -15,25 +15,12 @@
     },
     vm_latest::VmExecutionLogs,
 };
-<<<<<<< HEAD
-use once_cell::sync::Lazy;
-use tokio::sync::{mpsc, watch};
-use zksync_contracts::BaseSystemContracts;
-use zksync_dal::{Connection, ConnectionPool, Core, CoreDal as _};
 use zksync_state::ReadStorageFactory;
 use zksync_test_account::Account;
 use zksync_types::{
     fee::Fee, get_code_key, get_known_code_key, utils::storage_key_for_standard_token_balance,
     AccountTreeId, Address, Execute, L1BatchNumber, L2BlockNumber, PriorityOpId, StorageLog,
     Transaction, H256, L2_BASE_TOKEN_ADDRESS, SYSTEM_CONTEXT_MINIMAL_BASE_FEE, U256,
-=======
-use zksync_state::ReadStorageFactory;
-use zksync_test_account::Account;
-use zksync_types::{
-    fee::Fee, utils::storage_key_for_standard_token_balance, AccountTreeId, Address, Execute,
-    L1BatchNumber, L2BlockNumber, PriorityOpId, StorageLog, Transaction, L2_BASE_TOKEN_ADDRESS,
-    SYSTEM_CONTEXT_MINIMAL_BASE_FEE, U256,
->>>>>>> fe65319d
 };
 use zksync_utils::{bytecode::hash_bytecode, u256_to_h256};
 
@@ -129,10 +116,9 @@
 async fn apply_genesis_log<'a>(storage: &mut Connection<'a, Core>, log: StorageLog) {
     storage
         .storage_logs_dal()
-        .append_storage_logs(L2BlockNumber(0), &[(H256::zero(), vec![log])])
+        .append_storage_logs(L2BlockNumber(0), &[log])
         .await
         .unwrap();
-
     if storage
         .storage_logs_dedup_dal()
         .filter_written_slots(&[log.key.hashed_key()])
@@ -142,7 +128,7 @@
     {
         storage
             .storage_logs_dedup_dal()
-            .insert_initial_writes(L1BatchNumber(0), &[log.key])
+            .insert_initial_writes(L1BatchNumber(0), &[log.key.hashed_key()])
             .await
             .unwrap();
     }
@@ -163,7 +149,6 @@
         let value = u256_to_h256(eth_amount);
         let storage_log = StorageLog::new_write_log(key, value);
 
-<<<<<<< HEAD
         apply_genesis_log(&mut storage, storage_log).await;
     }
 }
@@ -182,26 +167,6 @@
 
     for log in logs {
         apply_genesis_log(&mut storage, log).await;
-=======
-        storage
-            .storage_logs_dal()
-            .append_storage_logs(L2BlockNumber(0), &[storage_log])
-            .await
-            .unwrap();
-        if storage
-            .storage_logs_dedup_dal()
-            .filter_written_slots(&[storage_log.key.hashed_key()])
-            .await
-            .unwrap()
-            .is_empty()
-        {
-            storage
-                .storage_logs_dedup_dal()
-                .insert_initial_writes(L1BatchNumber(0), &[storage_log.key.hashed_key()])
-                .await
-                .unwrap();
-        }
->>>>>>> fe65319d
     }
 
     let mut factory_deps = HashMap::new();
