--- conflicted
+++ resolved
@@ -489,13 +489,7 @@
                 let commit_data_base = commit_batches.into_tokens();
 
                 args.extend(commit_data_base);
-<<<<<<< HEAD
-
                 let commit_data = args;
-
-=======
-                let commit_data = args;
->>>>>>> a0a74aae
                 let encoding_fn = if is_op_pre_gateway {
                     &self.functions.post_shared_bridge_commit
                 } else {
