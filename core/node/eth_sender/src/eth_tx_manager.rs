--- conflicted
+++ resolved
@@ -525,11 +525,7 @@
                 .await?;
             METRICS.track_block_numbers(&l1_block_numbers);
 
-<<<<<<< HEAD
-            self.loop_iteration(&mut storage, l1_block_numbers).await;
-=======
             self.loop_iteration(&mut storage).await;
->>>>>>> 24503a57
             tokio::time::sleep(self.config.tx_poll_period()).await;
         }
         Ok(())
