--- conflicted
+++ resolved
@@ -2,11 +2,8 @@
 
 use zksync_config::configs::eth_sender::{ProofSendingMode, SenderConfig};
 use zksync_contracts::BaseSystemContractsHashes;
-<<<<<<< HEAD
-use zksync_dal::{Connection, Core, CoreDal, DalError};
-=======
 use zksync_dal::{Connection, ConnectionPool, Core, CoreDal};
->>>>>>> ea18999a
+use zksync_eth_client::{BoundEthInterface, EthInterface};
 use zksync_l1_contract_interface::i_executor::methods::{ExecuteBatches, ProveBatches};
 use zksync_mini_merkle_tree::MiniMerkleTree;
 use zksync_object_store::{ObjectStore, ObjectStoreError};
@@ -20,7 +17,8 @@
     protocol_version::{L1VerifierConfig, ProtocolSemanticVersion},
     pubdata_da::PubdataSendingMode,
     settlement::SettlementMode,
-    Address, L1BatchNumber, ProtocolVersionId,
+    web3::CallRequest,
+    Address, L1BatchNumber, ProtocolVersionId, U256,
 };
 
 use super::{
@@ -30,6 +28,7 @@
         TimestampDeadlineCriterion,
     },
 };
+use crate::EthSenderError;
 
 #[derive(Debug)]
 pub struct Aggregator {
@@ -39,6 +38,7 @@
     config: SenderConfig,
     blob_store: Arc<dyn ObjectStore>,
     pool: ConnectionPool<Core>,
+    sl_client: Box<dyn BoundEthInterface>,
     /// If we are operating in 4844 mode we need to wait for commit transaction
     /// to get included before sending the respective prove and execute transactions.
     /// In non-4844 mode of operation we operate with the single address and this
@@ -47,11 +47,8 @@
     operate_4844_mode: bool,
     pubdata_da: PubdataSendingMode,
     commitment_mode: L1BatchCommitmentMode,
-<<<<<<< HEAD
-    priority_merkle_tree: MiniMerkleTree<L1Tx>,
-=======
     priority_merkle_tree: Option<MiniMerkleTree<L1Tx>>,
->>>>>>> ea18999a
+    priority_tree_start_index: Option<usize>,
 }
 
 impl Aggregator {
@@ -60,29 +57,13 @@
         blob_store: Arc<dyn ObjectStore>,
         custom_commit_sender_addr: Option<Address>,
         commitment_mode: L1BatchCommitmentMode,
-<<<<<<< HEAD
-        connection: &mut Connection<'_, Core>,
-=======
         pool: ConnectionPool<Core>,
->>>>>>> ea18999a
+        sl_client: Box<dyn BoundEthInterface>,
         settlement_mode: SettlementMode,
     ) -> anyhow::Result<Self> {
         let pubdata_da = config.pubdata_sending_mode;
 
-<<<<<<< HEAD
-        let priority_tree_start_index = config.priority_tree_start_index.unwrap_or(0);
-        let priority_op_hashes = connection
-            .transactions_dal()
-            .get_l1_transactions_hashes(priority_tree_start_index)
-            .await
-            .map_err(DalError::generalize)?;
-        let priority_merkle_tree =
-            MiniMerkleTree::<L1Tx>::from_hashes(KeccakHasher, priority_op_hashes.into_iter(), None);
-
-        let operate_4844_mode =
-=======
         let operate_4844_mode: bool =
->>>>>>> ea18999a
             custom_commit_sender_addr.is_some() && !settlement_mode.is_gateway();
 
         // We do not have a reliable lower bound for gas needed to execute batches on gateway so we do not aggregate.
@@ -165,12 +146,10 @@
             operate_4844_mode,
             pubdata_da,
             commitment_mode,
-<<<<<<< HEAD
-            priority_merkle_tree,
-=======
             priority_merkle_tree: None,
+            priority_tree_start_index: None,
             pool,
->>>>>>> ea18999a
+            sl_client,
         })
     }
 
@@ -180,14 +159,14 @@
         base_system_contracts_hashes: BaseSystemContractsHashes,
         protocol_version_id: ProtocolVersionId,
         l1_verifier_config: L1VerifierConfig,
-    ) -> Option<AggregatedOperation> {
+    ) -> Result<Option<AggregatedOperation>, EthSenderError> {
         let Some(last_sealed_l1_batch_number) = storage
             .blocks_dal()
             .get_sealed_l1_batch_number()
             .await
             .unwrap()
         else {
-            return None; // No L1 batches in Postgres; no operations are ready yet
+            return Ok(None); // No L1 batches in Postgres; no operations are ready yet
         };
 
         if let Some(op) = self
@@ -196,42 +175,103 @@
                 self.config.max_aggregated_blocks_to_execute as usize,
                 last_sealed_l1_batch_number,
             )
-            .await
+            .await?
         {
-            Some(AggregatedOperation::Execute(op))
+            Ok(Some(AggregatedOperation::Execute(op)))
         } else if let Some(op) = self
             .get_proof_operation(storage, last_sealed_l1_batch_number, l1_verifier_config)
             .await
         {
-            Some(AggregatedOperation::PublishProofOnchain(op))
+            Ok(Some(AggregatedOperation::PublishProofOnchain(op)))
         } else {
-            self.get_commit_operation(
-                storage,
-                self.config.max_aggregated_blocks_to_commit as usize,
-                last_sealed_l1_batch_number,
-                base_system_contracts_hashes,
-                protocol_version_id,
+            Ok(self
+                .get_commit_operation(
+                    storage,
+                    self.config.max_aggregated_blocks_to_commit as usize,
+                    last_sealed_l1_batch_number,
+                    base_system_contracts_hashes,
+                    protocol_version_id,
+                )
+                .await)
+        }
+    }
+
+    async fn query_no_params_method(&self, method_name: &str) -> Result<U256, EthSenderError> {
+        let data = self
+            .sl_client
+            .contract()
+            .function(method_name)
+            .unwrap()
+            .encode_input(&[])
+            .unwrap();
+
+        // Dereference the box to get a reference to the trait object:
+        let bound_ref: &dyn BoundEthInterface = &*self.sl_client;
+
+        // Now call `as_ref()` from `AsRef<dyn EthInterface>` explicitly:
+        let eth_interface: &dyn EthInterface = AsRef::<dyn EthInterface>::as_ref(bound_ref);
+
+        let result = eth_interface
+            .call_contract_function(
+                CallRequest {
+                    data: Some(data.into()),
+                    to: Some(self.sl_client.contract_addr()),
+                    ..CallRequest::default()
+                },
+                None,
             )
-            .await
+            .await?;
+
+        Ok(self
+            .sl_client
+            .contract()
+            .function(method_name)
+            .unwrap()
+            .decode_output(&result.0)
+            .unwrap()[0]
+            .clone()
+            .into_uint()
+            .unwrap())
+    }
+
+    async fn get_or_init_priority_tree_start_index(
+        &mut self,
+    ) -> Result<Option<usize>, EthSenderError> {
+        if self.priority_tree_start_index.is_none() {
+            let packed_semver = self.query_no_params_method("getProtocolVersion").await?;
+
+            // We always expect the provided version to be correct, so we panic if it is not
+            let version = ProtocolVersionId::try_from_packed_semver(packed_semver).unwrap();
+
+            // For pre-gateway versions the index is not supported.
+            if version.is_pre_gateway() {
+                return Ok(None);
+            }
+
+            let priority_tree_start_index = self
+                .query_no_params_method("getPriorityTreeStartIndex")
+                .await?;
+
+            self.priority_tree_start_index = Some(priority_tree_start_index.as_usize());
         }
-    }
-
-    async fn get_or_init_tree(&mut self) -> &mut MiniMerkleTree<L1Tx> {
+
+        Ok(self.priority_tree_start_index)
+    }
+
+    async fn get_or_init_tree(
+        &mut self,
+        priority_tree_start_index: usize,
+    ) -> &mut MiniMerkleTree<L1Tx> {
         if self.priority_merkle_tree.is_none() {
             // We unwrap here since it is only invoked during initialization
             let mut connection = self.pool.connection_tagged("eth_sender").await.unwrap();
 
-            let priority_op_hashes =
-                if let Some(priority_tree_start_index) = self.config.priority_tree_start_index {
-                    // We unwrap here since it is only invoked during initialization
-                    connection
-                        .transactions_dal()
-                        .get_l1_transactions_hashes(priority_tree_start_index)
-                        .await
-                        .unwrap()
-                } else {
-                    vec![]
-                };
+            // We unwrap here since it is only invoked only once during initialization
+            let priority_op_hashes = connection
+                .transactions_dal()
+                .get_l1_transactions_hashes(priority_tree_start_index)
+                .await
+                .unwrap();
             let priority_merkle_tree = MiniMerkleTree::<L1Tx>::from_hashes(
                 KeccakHasher,
                 priority_op_hashes.into_iter(),
@@ -250,7 +290,7 @@
         storage: &mut Connection<'_, Core>,
         limit: usize,
         last_sealed_l1_batch: L1BatchNumber,
-    ) -> Option<ExecuteBatches> {
+    ) -> Result<Option<ExecuteBatches>, EthSenderError> {
         let max_l1_batch_timestamp_millis = self
             .config
             .l1_batch_min_age_before_execute_seconds
@@ -260,57 +300,37 @@
             .get_ready_for_execute_l1_batches(limit, max_l1_batch_timestamp_millis)
             .await
             .unwrap();
-        let l1_batches = extract_ready_subrange(
+        let Some(l1_batches) = extract_ready_subrange(
             storage,
             &mut self.execute_criteria,
             ready_for_execute_batches,
             last_sealed_l1_batch,
         )
-        .await?;
-
-<<<<<<< HEAD
-        let priority_tree_start_index = self.config.priority_tree_start_index.unwrap_or(0);
-        let mut priority_ops_proofs = vec![];
-        for batch in l1_batches.iter() {
-            let first_priority_op_id_option = match storage
-=======
-        let priority_tree_start_index =
-            if let Some(start_index) = self.config.priority_tree_start_index {
-                start_index
-            } else {
-                let length = l1_batches.len();
-                return Some(ExecuteBatches {
-                    l1_batches,
-                    priority_ops_proofs: vec![Default::default(); length],
-                });
-            };
-        let priority_merkle_tree = self.get_or_init_tree().await;
+        .await
+        else {
+            return Ok(None);
+        };
+
+        let Some(priority_tree_start_index) = self.get_or_init_priority_tree_start_index().await?
+        else {
+            // The index is not yet applicable to the current system, so we
+            // return empty priority operations' proofs.
+            let length = l1_batches.len();
+            return Ok(Some(ExecuteBatches {
+                l1_batches,
+                priority_ops_proofs: vec![Default::default(); length],
+            }));
+        };
+
+        let priority_merkle_tree = self.get_or_init_tree(priority_tree_start_index).await;
 
         let mut priority_ops_proofs = vec![];
         for batch in &l1_batches {
             let first_priority_op_id_option = storage
->>>>>>> ea18999a
                 .blocks_dal()
                 .get_batch_first_priority_op_id(batch.header.number)
                 .await
                 .unwrap()
-<<<<<<< HEAD
-            {
-                // Batch has no priority ops, no proofs to send
-                None => None,
-                // We haven't started to use the priority tree in the contracts yet
-                Some(id) if id < priority_tree_start_index => None,
-                Some(id) => Some(id),
-            };
-
-            let count = batch.header.l1_tx_count as usize;
-            if let Some(first_priority_op_id_in_batch) = first_priority_op_id_option {
-                let priority_tree_start_index = self.config.priority_tree_start_index.unwrap_or(0);
-                let new_l1_tx_hashes = storage
-                    .transactions_dal()
-                    .get_l1_transactions_hashes(
-                        priority_tree_start_index + self.priority_merkle_tree.length(),
-=======
                 .filter(|id| *id >= priority_tree_start_index);
 
             let count = batch.header.l1_tx_count as usize;
@@ -319,25 +339,10 @@
                     .transactions_dal()
                     .get_l1_transactions_hashes(
                         priority_tree_start_index + priority_merkle_tree.length(),
->>>>>>> ea18999a
                     )
                     .await
                     .unwrap();
                 for hash in new_l1_tx_hashes {
-<<<<<<< HEAD
-                    self.priority_merkle_tree.push_hash(hash);
-                }
-
-                self.priority_merkle_tree.trim_start(
-                    first_priority_op_id_in_batch // global index
-                        - priority_tree_start_index // first index when tree is activated
-                        - self.priority_merkle_tree.start_index(), // first index in the tree
-                );
-                let (_, left, right) = self
-                    .priority_merkle_tree
-                    .merkle_root_and_paths_for_range(..count);
-                let hashes = self.priority_merkle_tree.hashes_prefix(count);
-=======
                     priority_merkle_tree.push_hash(hash);
                 }
 
@@ -351,7 +356,6 @@
                 let (_, left, right) =
                     priority_merkle_tree.merkle_root_and_paths_for_range(..count);
                 let hashes = priority_merkle_tree.hashes_prefix(count);
->>>>>>> ea18999a
                 priority_ops_proofs.push(PriorityOpsMerkleProof {
                     left_path: left.into_iter().map(Option::unwrap_or_default).collect(),
                     right_path: right.into_iter().map(Option::unwrap_or_default).collect(),
@@ -362,10 +366,10 @@
             }
         }
 
-        Some(ExecuteBatches {
+        Ok(Some(ExecuteBatches {
             l1_batches,
             priority_ops_proofs,
-        })
+        }))
     }
 
     async fn get_commit_operation(
