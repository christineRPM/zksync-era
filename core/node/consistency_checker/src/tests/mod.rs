--- conflicted
+++ resolved
@@ -98,11 +98,7 @@
     let (health_check, health_updater) = ConsistencyCheckerHealthUpdater::new();
     let client = client.into_client();
     let chain_id = client.fetch_chain_id().await.unwrap();
-<<<<<<< HEAD
-    let l1_chain_data = SLChainData {
-=======
     let l1_chain_data = SLChainAccess {
->>>>>>> a0a74aae
         client: Box::new(client),
         chain_id,
         diamond_proxy_addr: Some(L1_DIAMOND_PROXY_ADDR),
@@ -138,18 +134,8 @@
             }
             Some(addr) if with_get_zk_chain && addr == L2_BRIDGEHUB_ADDRESS => {
                 let contract = zksync_contracts::bridgehub_contract();
-<<<<<<< HEAD
                 let expected_input = contract
                     .function("getZKChain")
-=======
-                let function_name = if contract.function("getZKChain").is_ok() {
-                    "getZKChain"
-                } else {
-                    "getHyperchain"
-                };
-                let expected_input = contract
-                    .function(function_name)
->>>>>>> a0a74aae
                     .unwrap()
                     .encode_input(&[Token::Uint(ERA_CHAIN_ID.into())])
                     .unwrap();
@@ -206,15 +192,11 @@
             &commit_tx_input_data,
             commit_function,
             batch.header.number,
-<<<<<<< HEAD
-            false,
-=======
             batch
                 .header
                 .protocol_version
                 .map(|v| v.is_pre_gateway())
                 .unwrap_or(true),
->>>>>>> a0a74aae
         )
         .unwrap();
         assert_eq!(
@@ -586,11 +568,7 @@
         100,
         pool.clone(),
         commitment_mode,
-<<<<<<< HEAD
-        L2ChainId(ERA_CHAIN_ID),
-=======
         L2ChainId::new(ERA_CHAIN_ID).unwrap(),
->>>>>>> a0a74aae
     )
     .await
     .unwrap();
