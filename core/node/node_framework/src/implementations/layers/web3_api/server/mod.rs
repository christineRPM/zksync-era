use std::{num::NonZeroU32, time::Duration};

use anyhow::Context;
use bridge_addresses::{L1UpdaterInner, MainNodeUpdaterInner};
use tokio::{sync::oneshot, task::JoinHandle};
use zksync_circuit_breaker::replication_lag::ReplicationLagChecker;
use zksync_config::configs::api::MaxResponseSize;
use zksync_contracts::bridgehub_contract;
use zksync_node_api_server::web3::{
    state::{BridgeAddressesHandle, InternalApiConfig, SealedL2BlockNumber},
    ApiBuilder, ApiServer, Namespace,
};

use crate::{
    implementations::{
        layers::web3_api::server::{
            bridge_addresses::BridgeAddressesUpdaterTask, sealed_l2_block::SealedL2BlockUpdaterTask,
        },
        resources::{
            circuit_breakers::CircuitBreakersResource,
            eth_interface::EthInterfaceResource,
            healthcheck::AppHealthCheckResource,
            main_node_client::MainNodeClientResource,
            pools::{PoolResource, ReplicaPool},
            sync_state::SyncStateResource,
            web3_api::{MempoolCacheResource, TreeApiClientResource, TxSenderResource},
        },
    },
    service::StopReceiver,
    task::{Task, TaskId},
    wiring_layer::{WiringError, WiringLayer},
    FromContext, IntoContext,
};

mod bridge_addresses;
mod sealed_l2_block;

/// Set of optional variables that can be altered to modify the behavior of API builder.
#[derive(Debug, Default)]
pub struct Web3ServerOptionalConfig {
    pub namespaces: Option<Vec<Namespace>>,
    pub filters_limit: Option<usize>,
    pub subscriptions_limit: Option<usize>,
    pub batch_request_size_limit: Option<usize>,
    pub response_body_size_limit: Option<MaxResponseSize>,
    pub websocket_requests_per_minute_limit: Option<NonZeroU32>,
    pub with_extended_tracing: bool,
    // Used by circuit breaker.
    pub replication_lag_limit: Option<Duration>,
    // Used by the external node.
    pub pruning_info_refresh_interval: Option<Duration>,
    // Used by the external node.
    pub bridge_addresses_refresh_interval: Option<Duration>,
    pub polling_interval: Option<Duration>,
}

impl Web3ServerOptionalConfig {
    fn apply(self, mut api_builder: ApiBuilder) -> ApiBuilder {
        if let Some(namespaces) = self.namespaces {
            api_builder = api_builder.enable_api_namespaces(namespaces);
        }
        if let Some(filters_limit) = self.filters_limit {
            api_builder = api_builder.with_filter_limit(filters_limit);
        }
        if let Some(subscriptions_limit) = self.subscriptions_limit {
            api_builder = api_builder.with_subscriptions_limit(subscriptions_limit);
        }
        if let Some(batch_request_size_limit) = self.batch_request_size_limit {
            api_builder = api_builder.with_batch_request_size_limit(batch_request_size_limit);
        }
        if let Some(response_body_size_limit) = self.response_body_size_limit {
            api_builder = api_builder.with_response_body_size_limit(response_body_size_limit);
        }
        if let Some(websocket_requests_per_minute_limit) = self.websocket_requests_per_minute_limit
        {
            api_builder = api_builder
                .with_websocket_requests_per_minute_limit(websocket_requests_per_minute_limit);
        }
        if let Some(polling_interval) = self.polling_interval {
            api_builder = api_builder.with_polling_interval(polling_interval);
        }
        if let Some(pruning_info_refresh_interval) = self.pruning_info_refresh_interval {
            api_builder =
                api_builder.with_pruning_info_refresh_interval(pruning_info_refresh_interval);
        }
        api_builder = api_builder.with_extended_tracing(self.with_extended_tracing);
        api_builder
    }
}

/// Internal-only marker of chosen transport.
#[derive(Debug, Clone, Copy)]
enum Transport {
    Http,
    Ws,
}

/// Wiring layer for Web3 JSON RPC server.
///
/// ## Requests resources
///
/// - `PoolResource<ReplicaPool>`
/// - `TxSenderResource`
/// - `SyncStateResource` (optional)
/// - `TreeApiClientResource` (optional)
/// - `MempoolCacheResource`
/// - `CircuitBreakersResource` (adds a circuit breaker)
/// - `AppHealthCheckResource` (adds a health check)
///
/// ## Adds tasks
///
/// - `Web3ApiTask` -- wrapper for all the tasks spawned by the API.
/// - `ApiTaskGarbageCollector` -- maintenance task that manages API tasks.
#[derive(Debug)]
pub struct Web3ServerLayer {
    transport: Transport,
    port: u16,
    internal_api_config: InternalApiConfig,
    optional_config: Web3ServerOptionalConfig,
}

#[derive(Debug, FromContext)]
#[context(crate = crate)]
pub struct Input {
    pub replica_pool: PoolResource<ReplicaPool>,
    pub tx_sender: TxSenderResource,
    pub sync_state: Option<SyncStateResource>,
    pub tree_api_client: Option<TreeApiClientResource>,
    pub mempool_cache: MempoolCacheResource,
    #[context(default)]
    pub circuit_breakers: CircuitBreakersResource,
    #[context(default)]
    pub app_health: AppHealthCheckResource,
    pub main_node_client: Option<MainNodeClientResource>,
    pub l1_eth_client: EthInterfaceResource,
}

#[derive(Debug, IntoContext)]
#[context(crate = crate)]
pub struct Output {
    #[context(task)]
    pub web3_api_task: Web3ApiTask,
    #[context(task)]
    pub garbage_collector_task: ApiTaskGarbageCollector,
    #[context(task)]
    pub sealed_l2_block_updater_task: SealedL2BlockUpdaterTask,
    #[context(task)]
    pub bridge_addresses_updater_task: BridgeAddressesUpdaterTask,
}

impl Web3ServerLayer {
    pub fn http(
        port: u16,
        internal_api_config: InternalApiConfig,
        optional_config: Web3ServerOptionalConfig,
    ) -> Self {
        Self {
            transport: Transport::Http,
            port,
            internal_api_config,
            optional_config,
        }
    }

    pub fn ws(
        port: u16,
        internal_api_config: InternalApiConfig,
        optional_config: Web3ServerOptionalConfig,
    ) -> Self {
        Self {
            transport: Transport::Ws,
            port,
            internal_api_config,
            optional_config,
        }
    }
}

#[async_trait::async_trait]
impl WiringLayer for Web3ServerLayer {
    type Input = Input;
    type Output = Output;

    fn layer_name(&self) -> &'static str {
        match self.transport {
            Transport::Http => "web3_http_server_layer",
            Transport::Ws => "web3_ws_server_layer",
        }
    }

    async fn wire(self, input: Self::Input) -> Result<Self::Output, WiringError> {
        // Get required resources.
        let replica_resource_pool = input.replica_pool;
        let updaters_pool = replica_resource_pool.get_custom(1).await?;
        let replica_pool = replica_resource_pool.get().await?;
        let TxSenderResource(tx_sender) = input.tx_sender;
        let MempoolCacheResource(mempool_cache) = input.mempool_cache;
        let sync_state = input.sync_state.map(|state| state.0);
        let tree_api_client = input.tree_api_client.map(|client| client.0);

        let sealed_l2_block_handle = SealedL2BlockNumber::default();
        let bridge_addresses_handle =
            BridgeAddressesHandle::new(self.internal_api_config.bridge_addresses.clone());

        let sealed_l2_block_updater_task = SealedL2BlockUpdaterTask {
            number_updater: sealed_l2_block_handle.clone(),
            pool: updaters_pool,
        };

        // In case it is an EN, the bridge addresses should be updated by fetching values from the main node.
        // It is the main node, the bridge addresses need to be updated by querying the L1.

<<<<<<< HEAD
        let bridge_addresses_updater_task =
            if let Some(main_node_client) = input.main_node_client.clone() {
                BridgeAddressesUpdaterTask::MainNodeUpdater(MainNodeUpdaterInner {
                    bridge_address_updater: bridge_addresses_handle.clone(),
                    main_node_client: main_node_client.0,
                    update_interval: self.optional_config.bridge_addresses_refresh_interval,
                })
            } else {
                BridgeAddressesUpdaterTask::L1Updater(L1UpdaterInner {
                    bridge_address_updater: bridge_addresses_handle.clone(),
                    l1_eth_client: input.l1_eth_client.0,
                    bridgehub_addr: self
                        .internal_api_config
                        .l1_bridgehub_proxy_addr
                        .context("Lacking l1 bridgehub proxy address")?,
                    update_interval: self.optional_config.bridge_addresses_refresh_interval,
                    bridgehub_abi: bridgehub_contract(),
                })
            };
=======
        let bridge_addresses_updater_task = if let Some(main_node_client) = input.main_node_client {
            BridgeAddressesUpdaterTask::MainNodeUpdater(MainNodeUpdaterInner {
                bridge_address_updater: bridge_addresses_handle.clone(),
                main_node_client: main_node_client.0,
                update_interval: self.optional_config.bridge_addresses_refresh_interval,
            })
        } else {
            BridgeAddressesUpdaterTask::L1Updater(L1UpdaterInner {
                bridge_address_updater: bridge_addresses_handle.clone(),
                l1_eth_client: input.l1_eth_client.0,
                bridgehub_addr: self
                    .internal_api_config
                    .l1_bridgehub_proxy_addr
                    .context("Lacking l1 bridgehub proxy address")?,
                update_interval: self.optional_config.bridge_addresses_refresh_interval,
                bridgehub_abi: bridgehub_contract(),
            })
        };
>>>>>>> ab6231d0

        // Build server.
        let mut api_builder =
            ApiBuilder::jsonrpsee_backend(self.internal_api_config, replica_pool.clone())
                .with_tx_sender(tx_sender)
                .with_mempool_cache(mempool_cache)
                .with_extended_tracing(self.optional_config.with_extended_tracing)
                .with_sealed_l2_block_handle(sealed_l2_block_handle)
                .with_bridge_addresses_handle(bridge_addresses_handle);
        if let Some(client) = tree_api_client {
            api_builder = api_builder.with_tree_api(client);
        }
        match self.transport {
            Transport::Http => {
                api_builder = api_builder.http(self.port);
            }
            Transport::Ws => {
                api_builder = api_builder.ws(self.port);
            }
        }
        if let Some(sync_state) = sync_state {
            api_builder = api_builder.with_sync_state(sync_state);
        }
        if let Some(main_node_client) = input.main_node_client {
            api_builder = api_builder.with_l2_l1_log_proof_handler(main_node_client.0)
        }
        let replication_lag_limit = self.optional_config.replication_lag_limit;
        api_builder = self.optional_config.apply(api_builder);

        let server = api_builder.build()?;

        // Insert healthcheck.
        let api_health_check = server.health_check();
        input
            .app_health
            .0
            .insert_component(api_health_check)
            .map_err(WiringError::internal)?;

        // Insert circuit breaker.
        input
            .circuit_breakers
            .breakers
            .insert(Box::new(ReplicationLagChecker {
                pool: replica_pool,
                replication_lag_limit,
            }))
            .await;

        // Add tasks.
        let (task_sender, task_receiver) = oneshot::channel();
        let web3_api_task = Web3ApiTask {
            transport: self.transport,
            server,
            task_sender,
        };
        let garbage_collector_task = ApiTaskGarbageCollector { task_receiver };
        Ok(Output {
            web3_api_task,
            garbage_collector_task,
            sealed_l2_block_updater_task,
            bridge_addresses_updater_task,
        })
    }
}

/// Wrapper for the Web3 API.
/// Internal design note: API infrastructure was already established and consists of a dynamic set of tasks,
/// and it proven to work well enough. It doesn't seem to be reasonable to refactor it to expose raw futures instead
/// of tokio tasks, since it'll require a lot of effort. So instead, we spawn all the tasks in this wrapper,
/// wait for the first one to finish, and then send the rest of the tasks to a special "garbage collector" task
/// which will wait for remaining tasks to finish.
/// All of this relies on the fact that the existing internal API tasks are aware of stop receiver: when we'll exit
/// this task on first API task completion, the rest of the tasks will be stopped as well.
// TODO (QIT-26): Once we switch the codebase to only use the framework, we need to properly refactor the API to only
// use abstractions provided by this framework and not spawn any tasks on its own.
#[derive(Debug)]
pub struct Web3ApiTask {
    transport: Transport,
    server: ApiServer,
    task_sender: oneshot::Sender<Vec<ApiJoinHandle>>,
}

type ApiJoinHandle = JoinHandle<anyhow::Result<()>>;

#[async_trait::async_trait]
impl Task for Web3ApiTask {
    fn id(&self) -> TaskId {
        match self.transport {
            Transport::Http => "web3_http_server".into(),
            Transport::Ws => "web3_ws_server".into(),
        }
    }

    async fn run(self: Box<Self>, stop_receiver: StopReceiver) -> anyhow::Result<()> {
        let tasks = self.server.run(stop_receiver.0).await?;
        // Wait for the first task to finish to be able to signal the service.
        let (result, _idx, rem) = futures::future::select_all(tasks.tasks).await;
        // Send remaining tasks to the garbage collector.
        let _ = self.task_sender.send(rem);
        result?
    }
}

/// Helper task that waits for a list of task join handles and then awaits them all.
/// For more details, see [`Web3ApiTask`].
#[derive(Debug)]
pub struct ApiTaskGarbageCollector {
    task_receiver: oneshot::Receiver<Vec<ApiJoinHandle>>,
}

#[async_trait::async_trait]
impl Task for ApiTaskGarbageCollector {
    fn id(&self) -> TaskId {
        "api_task_garbage_collector".into()
    }

    async fn run(self: Box<Self>, _stop_receiver: StopReceiver) -> anyhow::Result<()> {
        // We can ignore the stop signal here, since we're tied to the main API task through the channel:
        // it'll either get dropped if API cannot be built or will send something through the channel.
        // The tasks it sends are aware of the stop receiver themselves.
        let Ok(tasks) = self.task_receiver.await else {
            // API cannot be built, so there are no tasks to wait for.
            return Ok(());
        };
        let _ = futures::future::join_all(tasks).await;
        Ok(())
    }
}<|MERGE_RESOLUTION|>--- conflicted
+++ resolved
@@ -209,8 +209,6 @@
 
         // In case it is an EN, the bridge addresses should be updated by fetching values from the main node.
         // It is the main node, the bridge addresses need to be updated by querying the L1.
-
-<<<<<<< HEAD
         let bridge_addresses_updater_task =
             if let Some(main_node_client) = input.main_node_client.clone() {
                 BridgeAddressesUpdaterTask::MainNodeUpdater(MainNodeUpdaterInner {
@@ -230,26 +228,6 @@
                     bridgehub_abi: bridgehub_contract(),
                 })
             };
-=======
-        let bridge_addresses_updater_task = if let Some(main_node_client) = input.main_node_client {
-            BridgeAddressesUpdaterTask::MainNodeUpdater(MainNodeUpdaterInner {
-                bridge_address_updater: bridge_addresses_handle.clone(),
-                main_node_client: main_node_client.0,
-                update_interval: self.optional_config.bridge_addresses_refresh_interval,
-            })
-        } else {
-            BridgeAddressesUpdaterTask::L1Updater(L1UpdaterInner {
-                bridge_address_updater: bridge_addresses_handle.clone(),
-                l1_eth_client: input.l1_eth_client.0,
-                bridgehub_addr: self
-                    .internal_api_config
-                    .l1_bridgehub_proxy_addr
-                    .context("Lacking l1 bridgehub proxy address")?,
-                update_interval: self.optional_config.bridge_addresses_refresh_interval,
-                bridgehub_abi: bridgehub_contract(),
-            })
-        };
->>>>>>> ab6231d0
 
         // Build server.
         let mut api_builder =
