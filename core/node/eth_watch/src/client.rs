--- conflicted
+++ resolved
@@ -1,18 +1,9 @@
-<<<<<<< HEAD
 use std::{collections::HashMap, fmt, sync::Arc};
 
 use anyhow::Context;
 use zksync_contracts::{
     bytecode_supplier_contract, getters_facet_contract, l2_message_root,
     state_transition_manager_contract, verifier_contract,
-=======
-use std::{fmt, sync::Arc};
-
-use anyhow::Context;
-use zksync_contracts::{
-    getters_facet_contract, state_transition_manager_contract, verifier_contract,
-    MESSAGE_ROOT_CONTRACT,
->>>>>>> a0a74aae
 };
 use zksync_eth_client::{
     clients::{DynClient, L1},
@@ -22,17 +13,11 @@
 use zksync_system_constants::L2_MESSAGE_ROOT_ADDRESS;
 use zksync_types::{
     api::{ChainAggProof, Log},
-<<<<<<< HEAD
     ethabi::{decode, Contract, ParamType},
     tokens::TokenMetadata,
     web3::{BlockId, BlockNumber, CallRequest, Filter, FilterBuilder},
     Address, L1BatchNumber, L2ChainId, SLChainId, H256, SHARED_BRIDGE_ETHER_TOKEN_ADDRESS, U256,
     U64,
-=======
-    ethabi::Contract,
-    web3::{BlockId, BlockNumber, Filter, FilterBuilder},
-    Address, L1BatchNumber, L2ChainId, SLChainId, H256, U256, U64,
->>>>>>> a0a74aae
 };
 use zksync_web3_decl::{
     client::{Network, L2},
@@ -68,7 +53,6 @@
         packed_version: H256,
     ) -> EnrichedClientResult<Option<Vec<u8>>>;
 
-<<<<<<< HEAD
     async fn get_published_preimages(
         &self,
         hashes: Vec<H256>,
@@ -76,8 +60,6 @@
 
     async fn get_base_token_metadata(&self) -> Result<TokenMetadata, ContractCallError>;
 
-=======
->>>>>>> a0a74aae
     /// Returns ID of the chain.
     async fn chain_id(&self) -> EnrichedClientResult<SLChainId>;
 
@@ -155,11 +137,7 @@
                 .signature(),
             verifier_contract_abi: verifier_contract(),
             getters_facet_contract_abi: getters_facet_contract(),
-<<<<<<< HEAD
             message_root_abi: l2_message_root(),
-=======
-            message_root_abi: MESSAGE_ROOT_CONTRACT.clone(),
->>>>>>> a0a74aae
             confirmations_for_eth_event,
         }
     }
@@ -423,17 +401,12 @@
         block_number: U64,
         l2_chain_id: L2ChainId,
     ) -> Result<H256, ContractCallError> {
-<<<<<<< HEAD
-        CallFunctionArgs::new("getChainRoot", U256::from(l2_chain_id.0))
-=======
         CallFunctionArgs::new("getChainRoot", U256::from(l2_chain_id.as_u64()))
->>>>>>> a0a74aae
             .with_block(BlockId::Number(block_number.into()))
             .for_contract(L2_MESSAGE_ROOT_ADDRESS, &self.message_root_abi)
             .call(&self.client)
             .await
     }
-<<<<<<< HEAD
 
     async fn get_base_token_metadata(&self) -> Result<TokenMetadata, ContractCallError> {
         let base_token_addr: Address = CallFunctionArgs::new("getBaseToken", ())
@@ -480,8 +453,6 @@
                 .as_u32() as u8,
         })
     }
-=======
->>>>>>> a0a74aae
 }
 
 /// Encapsulates `eth_getLogs` calls.
@@ -620,7 +591,6 @@
         l2_chain_id: L2ChainId,
     ) -> Result<H256, ContractCallError> {
         self.0.get_chain_root(block_number, l2_chain_id).await
-<<<<<<< HEAD
     }
 
     async fn get_base_token_metadata(&self) -> Result<TokenMetadata, ContractCallError> {
@@ -632,7 +602,5 @@
         hashes: Vec<H256>,
     ) -> EnrichedClientResult<Vec<Option<Vec<u8>>>> {
         self.0.get_published_preimages(hashes).await
-=======
->>>>>>> a0a74aae
     }
 }