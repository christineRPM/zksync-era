use std::{collections::HashMap, convert::TryInto, sync::Arc};

use tokio::sync::RwLock;
use zksync_contracts::{
    chain_admin_contract, hyperchain_contract, state_transition_manager_contract,
};
use zksync_eth_client::{ContractCallError, EnrichedClientResult};
use zksync_types::{
<<<<<<< HEAD
    abi::{self, ProposedUpgrade},
=======
    abi::{self, ProposedUpgrade, ZkChainSpecificUpgradeData},
>>>>>>> e3759a27
    api::{ChainAggProof, Log},
    bytecode::BytecodeHash,
    ethabi::{self, Token},
    l1::L1Tx,
    protocol_upgrade::ProtocolUpgradeTx,
<<<<<<< HEAD
    tokens::TokenMetadata,
=======
>>>>>>> e3759a27
    u256_to_h256,
    web3::{contract::Tokenizable, BlockNumber},
    Address, L1BatchNumber, L2ChainId, ProtocolUpgrade, SLChainId, Transaction, H256,
    SHARED_BRIDGE_ETHER_TOKEN_ADDRESS, U256, U64,
};

use crate::client::{encode_ntv_asset_id, EthClient, L2EthClient, RETRY_LIMIT};

#[derive(Debug)]
pub struct FakeEthClientData {
    transactions: HashMap<u64, Vec<Log>>,
    diamond_upgrades: HashMap<u64, Vec<Log>>,
    upgrade_timestamp: HashMap<u64, Vec<Log>>,
    last_finalized_block_number: u64,
    chain_id: SLChainId,
    processed_priority_transactions_count: u64,
    chain_log_proofs: HashMap<L1BatchNumber, ChainAggProof>,
    batch_roots: HashMap<u64, Vec<Log>>,
    chain_roots: HashMap<u64, H256>,
    bytecode_preimages: HashMap<H256, Vec<u8>>,
}

impl FakeEthClientData {
    fn new(chain_id: SLChainId) -> Self {
        Self {
            transactions: Default::default(),
            diamond_upgrades: Default::default(),
            upgrade_timestamp: Default::default(),
            last_finalized_block_number: 0,
            chain_id,
            processed_priority_transactions_count: 0,
            chain_log_proofs: Default::default(),
            batch_roots: Default::default(),
            chain_roots: Default::default(),
            bytecode_preimages: Default::default(),
        }
    }

    fn add_transactions(&mut self, transactions: &[L1Tx]) {
        for transaction in transactions {
            let eth_block = transaction.eth_block();
            self.transactions
                .entry(eth_block.0 as u64)
                .or_default()
                .push(tx_into_log(transaction.clone()));
            self.processed_priority_transactions_count += 1;
        }
    }

    fn add_upgrade_timestamp(&mut self, upgrades: &[(ProtocolUpgrade, u64)]) {
        for (upgrade, eth_block) in upgrades {
            self.upgrade_timestamp
                .entry(*eth_block)
                .or_default()
                .push(upgrade_timestamp_log(*eth_block));
            self.diamond_upgrades
                .entry(*eth_block)
                .or_default()
                .push(diamond_upgrade_log(upgrade.clone(), *eth_block));
            self.add_bytecode_preimages(&upgrade.tx);
        }
    }

    fn set_last_finalized_block_number(&mut self, number: u64) {
        self.last_finalized_block_number = number;
    }

    fn set_processed_priority_transactions_count(&mut self, number: u64) {
        self.processed_priority_transactions_count = number;
    }

    fn add_batch_roots(&mut self, batch_roots: &[(u64, u64, H256)]) {
        for (sl_block, l2_batch_number, batch_root) in batch_roots {
            self.batch_roots
                .entry(*sl_block)
                .or_default()
                .push(batch_root_to_log(*sl_block, *l2_batch_number, *batch_root));
        }
    }

    fn add_chain_roots(&mut self, chain_roots: &[(u64, H256)]) {
        for (batch, root) in chain_roots {
            self.chain_roots.insert(*batch, *root);
        }
    }

    fn add_chain_log_proofs(&mut self, chain_log_proofs: Vec<(L1BatchNumber, ChainAggProof)>) {
        for (batch, proof) in chain_log_proofs {
            self.chain_log_proofs.insert(batch, proof);
        }
    }

    fn get_bytecode_preimage(&self, hash: H256) -> Option<Vec<u8>> {
        self.bytecode_preimages.get(&hash).cloned()
    }

    fn add_bytecode_preimages(&mut self, upgrade_tx: &Option<ProtocolUpgradeTx>) {
        let Some(tx) = upgrade_tx.as_ref() else {
            // Nothing to add
            return;
        };

        for dep in tx.execute.factory_deps.iter() {
            self.bytecode_preimages
                .insert(BytecodeHash::for_bytecode(dep).value(), dep.clone());
        }
    }
}

#[derive(Debug, Clone)]
pub struct MockEthClient {
    inner: Arc<RwLock<FakeEthClientData>>,
}

impl MockEthClient {
    pub fn new(chain_id: SLChainId) -> Self {
        Self {
            inner: Arc::new(RwLock::new(FakeEthClientData::new(chain_id))),
        }
    }

    pub async fn add_transactions(&mut self, transactions: &[L1Tx]) {
        self.inner.write().await.add_transactions(transactions);
    }

    pub async fn add_upgrade_timestamp(&mut self, upgrades: &[(ProtocolUpgrade, u64)]) {
        self.inner.write().await.add_upgrade_timestamp(upgrades);
    }

    pub async fn set_last_finalized_block_number(&mut self, number: u64) {
        self.inner
            .write()
            .await
            .set_last_finalized_block_number(number);
    }

    pub async fn set_processed_priority_transactions_count(&mut self, number: u64) {
        self.inner
            .write()
            .await
            .set_processed_priority_transactions_count(number)
    }

    pub async fn block_to_number(&self, block: BlockNumber) -> u64 {
        match block {
            BlockNumber::Earliest => 0,
            BlockNumber::Number(number) => number.as_u64(),
            BlockNumber::Pending
            | BlockNumber::Latest
            | BlockNumber::Finalized
            | BlockNumber::Safe => unreachable!(),
        }
    }

    pub async fn add_batch_roots(&mut self, batch_roots: &[(u64, u64, H256)]) {
        self.inner.write().await.add_batch_roots(batch_roots);
    }

    pub async fn add_chain_roots(&mut self, chain_roots: &[(u64, H256)]) {
        self.inner.write().await.add_chain_roots(chain_roots);
    }

    pub async fn add_chain_log_proofs(
        &mut self,
        chain_log_proofs: Vec<(L1BatchNumber, ChainAggProof)>,
    ) {
        self.inner
            .write()
            .await
            .add_chain_log_proofs(chain_log_proofs);
    }
}

#[async_trait::async_trait]
impl EthClient for MockEthClient {
    async fn get_events(
        &self,
        from: BlockNumber,
        to: BlockNumber,
        topic1: H256,
        topic2: Option<H256>,
        _retries_left: usize,
    ) -> EnrichedClientResult<Vec<Log>> {
        let from = self.block_to_number(from).await;
        let to = self.block_to_number(to).await;
        let mut logs = vec![];
        for number in from..=to {
            if let Some(ops) = self.inner.read().await.transactions.get(&number) {
                logs.extend_from_slice(ops);
            }
            if let Some(ops) = self.inner.read().await.diamond_upgrades.get(&number) {
                logs.extend_from_slice(ops);
            }
            if let Some(ops) = self.inner.read().await.upgrade_timestamp.get(&number) {
                logs.extend_from_slice(ops);
            }
            if let Some(ops) = self.inner.read().await.batch_roots.get(&number) {
                logs.extend_from_slice(ops);
            }
        }
        Ok(logs
            .into_iter()
            .filter(|log| {
                log.topics.first() == Some(&topic1)
                    && (topic2.is_none() || log.topics.get(1) == topic2.as_ref())
            })
            .collect())
    }

    async fn scheduler_vk_hash(
        &self,
        _verifier_address: Address,
    ) -> Result<H256, ContractCallError> {
        Ok(H256::zero())
    }

    async fn finalized_block_number(&self) -> EnrichedClientResult<u64> {
        Ok(self.inner.read().await.last_finalized_block_number)
    }

    async fn confirmed_block_number(&self) -> EnrichedClientResult<u64> {
        Ok(self.inner.read().await.last_finalized_block_number)
    }

    async fn diamond_cut_by_version(
        &self,
        packed_version: H256,
    ) -> EnrichedClientResult<Option<Vec<u8>>> {
        let from_block = *self
            .inner
            .read()
            .await
            .diamond_upgrades
            .keys()
            .min()
            .unwrap_or(&0);
        let to_block = *self
            .inner
            .read()
            .await
            .diamond_upgrades
            .keys()
            .max()
            .unwrap_or(&0);

        let logs = self
            .get_events(
                U64::from(from_block).into(),
                U64::from(to_block).into(),
                state_transition_manager_contract()
                    .event("NewUpgradeCutData")
                    .unwrap()
                    .signature(),
                Some(packed_version),
                RETRY_LIMIT,
            )
            .await?;

        Ok(logs.into_iter().next().map(|log| log.data.0))
    }

    async fn get_total_priority_txs(&self) -> Result<u64, ContractCallError> {
        Ok(self
            .inner
            .read()
            .await
            .processed_priority_transactions_count)
    }

    async fn chain_id(&self) -> EnrichedClientResult<SLChainId> {
        Ok(self.inner.read().await.chain_id)
    }

    async fn get_chain_root(
        &self,
        _block_number: U64,
        _l2_chain_id: L2ChainId,
    ) -> Result<H256, ContractCallError> {
        unimplemented!()
    }

    async fn get_published_preimages(
        &self,
        hashes: Vec<H256>,
    ) -> EnrichedClientResult<Vec<Option<Vec<u8>>>> {
        let mut result = vec![];

        for hash in hashes {
            result.push(self.inner.read().await.get_bytecode_preimage(hash));
        }

        Ok(result)
    }

<<<<<<< HEAD
    async fn get_base_token_metadata(&self) -> Result<TokenMetadata, ContractCallError> {
        Ok(TokenMetadata {
            name: "ETH".to_string(),
            symbol: "Ether".to_string(),
            decimals: 18,
        })
=======
    async fn get_chain_gateway_upgrade_info(
        &self,
    ) -> Result<Option<ZkChainSpecificUpgradeData>, ContractCallError> {
        Ok(Some(ZkChainSpecificUpgradeData {
            base_token_asset_id: encode_ntv_asset_id(
                self.chain_id().await?.0.into(),
                SHARED_BRIDGE_ETHER_TOKEN_ADDRESS,
            ),
            l2_legacy_shared_bridge: Address::repeat_byte(0x01),
            l2_predeployed_wrapped_base_token: Address::repeat_byte(0x02),
            base_token_l1_address: SHARED_BRIDGE_ETHER_TOKEN_ADDRESS,
            base_token_name: String::from("Ether"),
            base_token_symbol: String::from("ETH"),
        }))
>>>>>>> e3759a27
    }

    async fn fflonk_scheduler_vk_hash(
        &self,
        _verifier_address: Address,
    ) -> Result<Option<H256>, ContractCallError> {
        Ok(Some(H256::zero()))
    }
}

#[async_trait::async_trait]
impl L2EthClient for MockEthClient {
    async fn get_chain_log_proof(
        &self,
        l1_batch_number: L1BatchNumber,
        _chain_id: L2ChainId,
    ) -> EnrichedClientResult<Option<ChainAggProof>> {
        Ok(self
            .inner
            .read()
            .await
            .chain_log_proofs
            .get(&l1_batch_number)
            .cloned())
    }

    async fn get_chain_root_l2(
        &self,
        l1_batch_number: L1BatchNumber,
        _l2_chain_id: L2ChainId,
    ) -> Result<Option<H256>, ContractCallError> {
        Ok(self
            .inner
            .read()
            .await
            .chain_roots
            .get(&l1_batch_number.0.into())
            .cloned())
    }
}

fn tx_into_log(tx: L1Tx) -> Log {
    let tx = abi::Transaction::try_from(Transaction::from(tx)).unwrap();
    let abi::Transaction::L1 {
        tx,
        factory_deps,
        eth_block,
        ..
    } = tx
    else {
        unreachable!()
    };

    let data = ethabi::encode(
        &abi::NewPriorityRequest {
            tx_id: tx.nonce,
            tx_hash: tx.hash().into(),
            expiration_timestamp: u64::MAX,
            transaction: tx,
            factory_deps,
        }
        .encode(),
    );

    Log {
        address: Address::repeat_byte(0x1),
        topics: vec![hyperchain_contract()
            .event("NewPriorityRequest")
            .expect("NewPriorityRequest event is missing in abi")
            .signature()],
        data: data.into(),
        block_hash: Some(H256::repeat_byte(0x11)),
        block_number: Some(eth_block.into()),
        l1_batch_number: None,
        transaction_hash: Some(H256::default()),
        transaction_index: Some(0u64.into()),
        log_index: Some(0u64.into()),
        transaction_log_index: Some(0u64.into()),
        log_type: None,
        removed: None,
        block_timestamp: None,
    }
}

fn init_calldata(protocol_upgrade: ProtocolUpgrade) -> Vec<u8> {
    let upgrade_token = upgrade_into_diamond_cut(protocol_upgrade);

    let encoded_params = ethabi::encode(&[upgrade_token]);

    let execute_upgrade_selector = hyperchain_contract()
        .function("executeUpgrade")
        .unwrap()
        .short_signature();

    // Concatenate the function selector with the encoded parameters
    let mut calldata = Vec::with_capacity(4 + encoded_params.len());
    calldata.extend_from_slice(&execute_upgrade_selector);
    calldata.extend_from_slice(&encoded_params);

    calldata
}

fn diamond_upgrade_log(upgrade: ProtocolUpgrade, eth_block: u64) -> Log {
    // struct DiamondCutData {
    //     FacetCut[] facetCuts;
    //     address initAddress;
    //     bytes initCalldata;
    // }
    let final_data = ethabi::encode(&[Token::Tuple(vec![
        Token::Array(vec![]),
        Token::Address(Address::zero()),
        Token::Bytes(init_calldata(upgrade.clone())),
    ])]);
    tracing::info!("{:?}", Token::Bytes(init_calldata(upgrade)));

    Log {
        address: Address::repeat_byte(0x1),
        topics: vec![
            state_transition_manager_contract()
                .event("NewUpgradeCutData")
                .unwrap()
                .signature(),
            H256::from_low_u64_be(eth_block),
        ],
        data: final_data.into(),
        block_hash: Some(H256::repeat_byte(0x11)),
        block_number: Some(eth_block.into()),
        l1_batch_number: None,
        transaction_hash: Some(H256::random()),
        transaction_index: Some(0u64.into()),
        log_index: Some(0u64.into()),
        transaction_log_index: Some(0u64.into()),
        log_type: None,
        removed: None,
        block_timestamp: None,
    }
}
fn upgrade_timestamp_log(eth_block: u64) -> Log {
    let final_data = ethabi::encode(&[U256::from(12345).into_token()]);

    Log {
        address: Address::repeat_byte(0x1),
        topics: vec![
            chain_admin_contract()
                .event("UpdateUpgradeTimestamp")
                .expect("UpdateUpgradeTimestamp event is missing in ABI")
                .signature(),
            H256::from_low_u64_be(eth_block),
        ],
        data: final_data.into(),
        block_hash: Some(H256::repeat_byte(0x11)),
        block_number: Some(eth_block.into()),
        l1_batch_number: None,
        transaction_hash: Some(H256::random()),
        transaction_index: Some(0u64.into()),
        log_index: Some(0u64.into()),
        transaction_log_index: Some(0u64.into()),
        log_type: None,
        removed: None,
        block_timestamp: None,
    }
}

fn upgrade_into_diamond_cut(upgrade: ProtocolUpgrade) -> Token {
    let abi::Transaction::L1 { tx, .. } = upgrade
        .tx
        .map(|tx| Transaction::from(tx).try_into().unwrap())
        .unwrap_or(abi::Transaction::L1 {
            tx: Default::default(),
            factory_deps: vec![],
            eth_block: 0,
        })
    else {
        unreachable!()
    };
    let factory_deps = upgrade.version.minor.is_pre_gateway().then(Vec::new);
    ProposedUpgrade {
        l2_protocol_upgrade_tx: tx,
        bootloader_hash: upgrade.bootloader_code_hash.unwrap_or_default().into(),
        default_account_hash: upgrade.default_account_code_hash.unwrap_or_default().into(),
        verifier: upgrade.verifier_address.unwrap_or_default(),
        verifier_params: upgrade.verifier_params.unwrap_or_default().into(),
        l1_contracts_upgrade_calldata: vec![],
        post_upgrade_calldata: vec![],
        upgrade_timestamp: upgrade.timestamp.into(),
        new_protocol_version: upgrade.version.pack(),
    }
    .encode()
}

fn batch_root_to_log(sl_block_number: u64, l2_batch_number: u64, batch_root: H256) -> Log {
    let topic1 = ethabi::long_signature(
        "AppendedChainBatchRoot",
        &[
            ethabi::ParamType::Uint(256),
            ethabi::ParamType::Uint(256),
            ethabi::ParamType::FixedBytes(32),
        ],
    );
    let topic2 = u256_to_h256(L2ChainId::default().as_u64().into());
    let topic3 = u256_to_h256(l2_batch_number.into());
    let data = ethabi::encode(&[batch_root.into_token()]);

    Log {
        address: Address::repeat_byte(0x1),
        topics: vec![topic1, topic2, topic3],
        data: data.into(),
        block_hash: Some(H256::repeat_byte(0x11)),
        block_number: Some(sl_block_number.into()),
        l1_batch_number: Some(sl_block_number.into()),
        transaction_hash: Some(H256::random()),
        transaction_index: Some(0u64.into()),
        log_index: Some(0u64.into()),
        transaction_log_index: Some(0u64.into()),
        log_type: None,
        removed: None,
        block_timestamp: None,
    }
}<|MERGE_RESOLUTION|>--- conflicted
+++ resolved
@@ -6,20 +6,12 @@
 };
 use zksync_eth_client::{ContractCallError, EnrichedClientResult};
 use zksync_types::{
-<<<<<<< HEAD
-    abi::{self, ProposedUpgrade},
-=======
     abi::{self, ProposedUpgrade, ZkChainSpecificUpgradeData},
->>>>>>> e3759a27
     api::{ChainAggProof, Log},
     bytecode::BytecodeHash,
     ethabi::{self, Token},
     l1::L1Tx,
     protocol_upgrade::ProtocolUpgradeTx,
-<<<<<<< HEAD
-    tokens::TokenMetadata,
-=======
->>>>>>> e3759a27
     u256_to_h256,
     web3::{contract::Tokenizable, BlockNumber},
     Address, L1BatchNumber, L2ChainId, ProtocolUpgrade, SLChainId, Transaction, H256,
@@ -314,14 +306,6 @@
         Ok(result)
     }
 
-<<<<<<< HEAD
-    async fn get_base_token_metadata(&self) -> Result<TokenMetadata, ContractCallError> {
-        Ok(TokenMetadata {
-            name: "ETH".to_string(),
-            symbol: "Ether".to_string(),
-            decimals: 18,
-        })
-=======
     async fn get_chain_gateway_upgrade_info(
         &self,
     ) -> Result<Option<ZkChainSpecificUpgradeData>, ContractCallError> {
@@ -336,7 +320,6 @@
             base_token_name: String::from("Ether"),
             base_token_symbol: String::from("ETH"),
         }))
->>>>>>> e3759a27
     }
 
     async fn fflonk_scheduler_vk_hash(
