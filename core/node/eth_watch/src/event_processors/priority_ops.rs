--- conflicted
+++ resolved
@@ -41,11 +41,6 @@
     async fn process_events(
         &mut self,
         storage: &mut Connection<'_, Core>,
-<<<<<<< HEAD
-        _l1_client: &dyn EthClient,
-        sl_client: &dyn EthClient,
-=======
->>>>>>> 4897a6ec
         events: Vec<Log>,
     ) -> Result<usize, EventProcessorError> {
         let mut priority_ops = Vec::new();
