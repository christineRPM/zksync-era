use std::collections::HashMap;

use itertools::Itertools;
use zksync_types::{
    api::{
<<<<<<< HEAD
        ApiStorageLog, BlockDetails, BridgeAddresses, L1BatchDetails, L2ToL1LogProof, LeafAggProof,
        Log, Proof, ProtocolVersion, TransactionDetailedResult, TransactionDetails,
=======
        state_override::StateOverride, ApiStorageLog, BlockDetails, BridgeAddresses,
        L1BatchDetails, L2ToL1LogProof, Log, Proof, ProtocolVersion, TransactionDetailedResult,
        TransactionDetails,
>>>>>>> 2fa2249d
    },
    fee::Fee,
    fee_model::{FeeParams, PubdataIndependentBatchFeeModelInput},
    transaction_request::CallRequest,
    web3::Bytes,
    Address, L1BatchNumber, L2BlockNumber, H256, U256, U64,
};
use zksync_web3_decl::{
    jsonrpsee::core::{async_trait, RpcResult},
    namespaces::ZksNamespaceServer,
    types::Token,
};

use crate::web3::ZksNamespace;

#[async_trait]
impl ZksNamespaceServer for ZksNamespace {
    async fn estimate_fee(
        &self,
        req: CallRequest,
        state_override: Option<StateOverride>,
    ) -> RpcResult<Fee> {
        self.estimate_fee_impl(req, state_override)
            .await
            .map_err(|err| self.current_method().map_err(err))
    }

    async fn estimate_gas_l1_to_l2(
        &self,
        req: CallRequest,
        state_override: Option<StateOverride>,
    ) -> RpcResult<U256> {
        self.estimate_l1_to_l2_gas_impl(req, state_override)
            .await
            .map_err(|err| self.current_method().map_err(err))
    }

    async fn get_bridgehub_contract(&self) -> RpcResult<Option<Address>> {
        Ok(self.get_bridgehub_contract_impl())
    }

    async fn get_main_contract(&self) -> RpcResult<Address> {
        Ok(self.get_main_contract_impl())
    }

    async fn get_testnet_paymaster(&self) -> RpcResult<Option<Address>> {
        Ok(self.get_testnet_paymaster_impl())
    }

    async fn get_native_token_vault_proxy_addr(&self) -> RpcResult<Option<Address>> {
        Ok(self.get_native_token_vault_proxy_addr_impl())
    }

    async fn get_bridge_contracts(&self) -> RpcResult<BridgeAddresses> {
        Ok(self.get_bridge_contracts_impl())
    }

    async fn l1_chain_id(&self) -> RpcResult<U64> {
        Ok(self.l1_chain_id_impl())
    }

    async fn get_confirmed_tokens(&self, from: u32, limit: u8) -> RpcResult<Vec<Token>> {
        self.get_confirmed_tokens_impl(from, limit)
            .await
            .map_err(|err| self.current_method().map_err(err))
    }

    async fn get_all_account_balances(
        &self,
        address: Address,
    ) -> RpcResult<HashMap<Address, U256>> {
        self.get_all_account_balances_impl(address)
            .await
            .map_err(|err| self.current_method().map_err(err))
    }

    async fn get_l2_to_l1_msg_proof(
        &self,
        block: L2BlockNumber,
        sender: Address,
        msg: H256,
        l2_log_position: Option<usize>,
    ) -> RpcResult<Option<L2ToL1LogProof>> {
        self.get_l2_to_l1_msg_proof_impl(block, sender, msg, l2_log_position)
            .await
            .map_err(|err| self.current_method().map_err(err))
    }

    async fn get_l2_to_l1_log_proof(
        &self,
        tx_hash: H256,
        index: Option<usize>,
    ) -> RpcResult<Option<L2ToL1LogProof>> {
        self.get_l2_to_l1_log_proof_impl(tx_hash, index)
            .await
            .map_err(|err| self.current_method().map_err(err))
    }

    async fn get_aggregated_batch_inclusion_proof(
        &self,
        message_root_addr: Address,
        batch_number: L1BatchNumber,
        chain_id: u32,
    ) -> RpcResult<Option<LeafAggProof>> {
        self.get_aggregated_batch_inclusion_proof_impl(message_root_addr, batch_number, chain_id)
            .await
            .map_err(|err| self.current_method().map_err(err))
    }

    async fn get_l1_batch_number(&self) -> RpcResult<U64> {
        self.get_l1_batch_number_impl()
            .await
            .map_err(|err| self.current_method().map_err(err))
    }

    async fn get_l2_block_range(&self, batch: L1BatchNumber) -> RpcResult<Option<(U64, U64)>> {
        self.get_l2_block_range_impl(batch)
            .await
            .map_err(|err| self.current_method().map_err(err))
    }

    async fn get_block_details(
        &self,
        block_number: L2BlockNumber,
    ) -> RpcResult<Option<BlockDetails>> {
        self.get_block_details_impl(block_number)
            .await
            .map_err(|err| self.current_method().map_err(err))
    }

    async fn get_transaction_details(&self, hash: H256) -> RpcResult<Option<TransactionDetails>> {
        self.get_transaction_details_impl(hash)
            .await
            .map_err(|err| self.current_method().map_err(err))
    }

    async fn get_raw_block_transactions(
        &self,
        block_number: L2BlockNumber,
    ) -> RpcResult<Vec<zksync_types::Transaction>> {
        self.get_raw_block_transactions_impl(block_number)
            .await
            .map_err(|err| self.current_method().map_err(err))
    }

    async fn get_l1_batch_details(
        &self,
        batch_number: L1BatchNumber,
    ) -> RpcResult<Option<L1BatchDetails>> {
        self.get_l1_batch_details_impl(batch_number)
            .await
            .map_err(|err| self.current_method().map_err(err))
    }

    async fn get_bytecode_by_hash(&self, hash: H256) -> RpcResult<Option<Vec<u8>>> {
        self.get_bytecode_by_hash_impl(hash)
            .await
            .map_err(|err| self.current_method().map_err(err))
    }

    // to be removed in favor of `get_batch_fee_input`
    async fn get_l1_gas_price(&self) -> RpcResult<U64> {
        match self.get_batch_fee_input_impl().await {
            Ok(fee_input) => Ok(fee_input.l1_gas_price.into()),
            Err(err) => Err(self.current_method().map_err(err)),
        }
    }

    async fn get_fee_params(&self) -> RpcResult<FeeParams> {
        Ok(self.get_fee_params_impl())
    }

    async fn get_batch_fee_input(&self) -> RpcResult<PubdataIndependentBatchFeeModelInput> {
        self.get_batch_fee_input_impl()
            .await
            .map_err(|err| self.current_method().map_err(err))
    }

    async fn get_protocol_version(
        &self,
        version_id: Option<u16>,
    ) -> RpcResult<Option<ProtocolVersion>> {
        self.get_protocol_version_impl(version_id)
            .await
            .map_err(|err| self.current_method().map_err(err))
    }

    async fn get_proof(
        &self,
        address: Address,
        keys: Vec<H256>,
        l1_batch_number: L1BatchNumber,
    ) -> RpcResult<Option<Proof>> {
        self.get_proofs_impl(address, keys, l1_batch_number)
            .await
            .map_err(|err| self.current_method().map_err(err))
    }

    async fn get_base_token_l1_address(&self) -> RpcResult<Address> {
        self.get_base_token_l1_address_impl()
            .map_err(|err| self.current_method().map_err(err))
    }

    async fn send_raw_transaction_with_detailed_output(
        &self,
        tx_bytes: Bytes,
    ) -> RpcResult<TransactionDetailedResult> {
        self.send_raw_transaction_with_detailed_output_impl(tx_bytes)
            .await
            .map(|result| TransactionDetailedResult {
                transaction_hash: result.0,
                storage_logs: result
                    .1
                    .logs
                    .storage_logs
                    .iter()
                    .filter(|x| x.log.is_write())
                    .map(ApiStorageLog::from)
                    .collect_vec(),
                events: result
                    .1
                    .logs
                    .events
                    .iter()
                    .map(|x| {
                        let mut l = Log::from(x);
                        l.transaction_hash = Some(result.0);
                        l
                    })
                    .collect_vec(),
            })
            .map_err(|err| self.current_method().map_err(err))
    }
}<|MERGE_RESOLUTION|>--- conflicted
+++ resolved
@@ -3,14 +3,9 @@
 use itertools::Itertools;
 use zksync_types::{
     api::{
-<<<<<<< HEAD
-        ApiStorageLog, BlockDetails, BridgeAddresses, L1BatchDetails, L2ToL1LogProof, LeafAggProof,
-        Log, Proof, ProtocolVersion, TransactionDetailedResult, TransactionDetails,
-=======
         state_override::StateOverride, ApiStorageLog, BlockDetails, BridgeAddresses,
-        L1BatchDetails, L2ToL1LogProof, Log, Proof, ProtocolVersion, TransactionDetailedResult,
-        TransactionDetails,
->>>>>>> 2fa2249d
+        L1BatchDetails, L2ToL1LogProof, LeafAggProof, Log, Proof, ProtocolVersion,
+        TransactionDetailedResult, TransactionDetails,
     },
     fee::Fee,
     fee_model::{FeeParams, PubdataIndependentBatchFeeModelInput},
