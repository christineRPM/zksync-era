--- conflicted
+++ resolved
@@ -9,15 +9,11 @@
     validator,
     validator::testonly::{Setup, SetupSpec},
 };
-<<<<<<< HEAD
 use zksync_contracts::l2_rollup_da_validator_bytecode;
 use zksync_dal::CoreDal;
 use zksync_node_test_utils::Snapshot;
 use zksync_state_keeper::testonly::setup_contract;
-use zksync_types::{L1BatchNumber, L2BlockNumber};
-=======
-use zksync_types::{L1BatchNumber, ProtocolVersionId};
->>>>>>> fe65319d
+use zksync_types::{L1BatchNumber, L2BlockNumber, ProtocolVersionId};
 
 use super::*;
 
@@ -604,14 +600,9 @@
 
 /// Tests that generated L1 batch witnesses can be verified successfully.
 /// TODO: add tests for verification failures.
-<<<<<<< HEAD
-// #[tokio::test]
-async fn test_batch_witness() {
-=======
 #[test_casing(2, VERSIONS)]
 #[tokio::test]
 async fn test_batch_witness(version: ProtocolVersionId) {
->>>>>>> fe65319d
     zksync_concurrency::testonly::abort_on_panic();
     let ctx = &ctx::test_root(&ctx::RealClock);
     let rng = &mut ctx.rng();
