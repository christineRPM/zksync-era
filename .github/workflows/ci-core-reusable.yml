name: Workflow template for CI jobs for Core Components
on:
  workflow_call:
    inputs:
      compilers:
        description: "JSON of required compilers and their versions"
        type: string
        required: false
        default: '[{ "zksolc": ["1.3.14", "1.3.16", "1.3.17", "1.3.1", "1.3.7", "1.3.18", "1.3.19", "1.3.21"] } , { "zkvyper": ["1.3.13"] }]'

env:
  RUST_BACKTRACE: 1
  PASSED_ENV_VARS: RUST_BACKTRACE

jobs:
  lint:
    name: lint
    uses: ./.github/workflows/ci-core-lint-reusable.yml
  unit-tests:
    runs-on: [ matterlabs-ci-runner-highmem-long ]

    steps:
      - uses: actions/checkout@a5ac7e51b41094c92402da3b24376905380afc29 # v4
        with:
          submodules: "recursive"
          fetch-depth: 0

      - name: Setup environment
        run: |
          echo ZKSYNC_HOME=$(pwd) >> $GITHUB_ENV
          echo $(pwd)/bin >> $GITHUB_PATH
          echo IN_DOCKER=1 >> .env
          echo "SCCACHE_GCS_BUCKET=matterlabs-infra-sccache-storage" >> .env
          echo "SCCACHE_GCS_SERVICE_ACCOUNT=gha-ci-runners@matterlabs-infra.iam.gserviceaccount.com" >> .env
          echo "SCCACHE_GCS_RW_MODE=READ_WRITE" >> .env
          echo "RUSTC_WRAPPER=sccache" >> .env
      
      # TODO: Remove when we after upgrade of hardhat-plugins
      - name: pre-download compilers
        run: |
          # Download needed versions of vyper compiler
          # Not sanitized due to unconventional path and tags
          mkdir -p ./hardhat-nodejs/compilers-v2/vyper/linux
          wget -nv -O ./hardhat-nodejs/compilers-v2/vyper/linux/0.3.10 https://github.com/vyperlang/vyper/releases/download/v0.3.10/vyper.0.3.10+commit.91361694.linux
          wget -nv -O ./hardhat-nodejs/compilers-v2/vyper/linux/0.3.3 https://github.com/vyperlang/vyper/releases/download/v0.3.3/vyper.0.3.3+commit.48e326f0.linux
          chmod +x  ./hardhat-nodejs/compilers-v2/vyper/linux/0.3.10
          chmod +x  ./hardhat-nodejs/compilers-v2/vyper/linux/0.3.3

          COMPILERS_JSON='${{ inputs.compilers }}'
          echo "$COMPILERS_JSON" | jq -r '.[] | to_entries[] | .key as $compiler | .value[] | "\(.),\($compiler)"' | while IFS=, read -r version compiler; do
            mkdir -p "./hardhat-nodejs/compilers-v2/$compiler"
            wget -nv -O "./hardhat-nodejs/compilers-v2/$compiler/${compiler}-v${version}" "https://github.com/matter-labs/${compiler}-bin/releases/download/v${version}/${compiler}-linux-amd64-musl-v${version}"
            chmod +x "./hardhat-nodejs/compilers-v2/$compiler/${compiler}-v${version}"
          done

      - name: Start services
        run: |
          ci_localnet_up

      - name: Init
        run: |
          ci_run run_retried rustup show

      - name: Install zkstack
        run: |
          ci_run ./zkstack_cli/zkstackup/install -g --path ./zkstack_cli/zkstackup/zkstackup
          ci_run zkstackup -g --local

      - name: Build contracts
        run: |
          ci_run zkstack dev contracts

#      - name: Contracts unit tests
#        run: ci_run yarn l1-contracts test

      - name: Rust unit tests
        run: |
          ci_run zkstack dev test rust
          # Benchmarks are not tested by `cargo nextest` unless specified explicitly, and even then `criterion` harness is incompatible
          # with how `cargo nextest` runs tests. Thus, we run criterion-based benchmark tests manually.
#          ci_run cargo test --release -p vm-benchmark --bench oneshot --bench batch

#  loadtest:
#    runs-on: [ matterlabs-ci-runner-high-performance ]
#    strategy:
#      fail-fast: false
#      matrix:
#        vm_mode: [ "OLD", "NEW" ]
#
#    steps:
#      - uses: actions/checkout@a5ac7e51b41094c92402da3b24376905380afc29 # v4
#        with:
#          submodules: "recursive"
#          fetch-depth: 0
#
#      - name: Setup environment
#        run: |
#          echo ZKSYNC_HOME=$(pwd) >> $GITHUB_ENV
#          echo $(pwd)/bin >> $GITHUB_PATH
#          echo IN_DOCKER=1 >> .env
#          echo "SCCACHE_GCS_BUCKET=matterlabs-infra-sccache-storage" >> .env
#          echo "SCCACHE_GCS_SERVICE_ACCOUNT=gha-ci-runners@matterlabs-infra.iam.gserviceaccount.com" >> .env
#          echo "SCCACHE_GCS_RW_MODE=READ_WRITE" >> .env
#          echo "RUSTC_WRAPPER=sccache" >> .env
#
#      - name: Loadtest configuration
#        run: |
#          echo EXPECTED_TX_COUNT=${{ matrix.vm_mode == 'NEW' && 21000 || 16000 }} >> .env
#          echo ACCOUNTS_AMOUNT="100" >> .env
#          echo MAX_INFLIGHT_TXS="10" >> .env
#          echo SYNC_API_REQUESTS_LIMIT="15" >> .env
#          echo FAIL_FAST=true >> .env
#          echo IN_DOCKER=1 >> .env
#
#      - name: Start services
#        run: |
#          ci_localnet_up
#          ci_run sccache --start-server
#
#      - name: Init
#        run: |
#          ci_run git config --global --add safe.directory /usr/src/zksync
#          ci_run git config --global --add safe.directory /usr/src/zksync/sdk/binaryen
#          ci_run git config --global --add safe.directory /usr/src/zksync/contracts/system-contracts
#          ci_run git config --global --add safe.directory /usr/src/zksync/contracts
#
#      - name: Install zkstack
#        run: |
#          ci_run ./zkstack_cli/zkstackup/install -g --path ./zkstack_cli/zkstackup/zkstackup || true
#          ci_run zkstackup -g --local
#
#
#      - name: Create and initialize legacy chain
#        run: |
#          ci_run zkstack chain create \
#            --chain-name legacy \
#            --chain-id sequential \
#            --prover-mode no-proofs \
#            --wallet-creation localhost \
#            --l1-batch-commit-data-generator-mode rollup \
#            --base-token-address 0x0000000000000000000000000000000000000001 \
#            --base-token-price-nominator 1 \
#            --base-token-price-denominator 1 \
#            --set-as-default false \
#            --ignore-prerequisites \
#            --legacy-bridge
#
#          ci_run zkstack ecosystem init --dev --verbose
#          ci_run zkstack dev contracts --test-contracts
#
#      # `sleep 60` because we need to wait until server added all the tokens
#      - name: Run server
#        run: |
#          ci_run zkstack dev config-writer --path ${{ matrix.vm_mode == 'NEW' && 'etc/env/file_based/overrides/tests/loadtest-new.yaml' || 'etc/env/file_based/overrides/tests/loadtest-old.yaml' }} --chain legacy
#          ci_run zkstack server --uring --chain=legacy --components api,tree,eth,state_keeper,housekeeper,commitment_generator,vm_runner_protective_reads &>server.log &
#          ci_run sleep 60
#
#      - name: Perform loadtest
#        run: ci_run zkstack dev t loadtest -v --chain=legacy
#
#      - name: Show server.log logs
#        if: always()
#        run: ci_run cat server.log || true
#
#      - name: Show sccache logs
#        if: always()
#        run: |
#          ci_run sccache --show-stats || true
#          ci_run cat /tmp/sccache_log.txt || true

  integration-tests:
    runs-on: [ matterlabs-ci-runner-ultra-performance ]
    steps:
      - uses: actions/checkout@a5ac7e51b41094c92402da3b24376905380afc29 # v4
        with:
          submodules: "recursive"
          fetch-depth: 0

      - name: Install dependencies
        run: |
          sudo apt-get update
          sudo apt-get install -y lsof

      - name: Setup environment
        run: |
          echo ZKSYNC_HOME=$(pwd) >> $GITHUB_ENV
          echo $(pwd)/bin >> $GITHUB_PATH
          echo IN_DOCKER=1 >> .env
          echo "SCCACHE_GCS_BUCKET=matterlabs-infra-sccache-storage" >> .env
          echo "SCCACHE_GCS_SERVICE_ACCOUNT=gha-ci-runners@matterlabs-infra.iam.gserviceaccount.com" >> .env
          echo "SCCACHE_GCS_RW_MODE=READ_WRITE" >> .env
          echo "RUSTC_WRAPPER=sccache" >> .env
          echo "GITHUB_TOKEN=${{ secrets.GITHUB_TOKEN }}" >> .env
          echo RUN_CONTRACT_VERIFICATION_TEST=true >> $GITHUB_ENV

      - name: Start services
        run: |
          ci_localnet_up

      - name: Install zkstack
        run: |
          ci_run ./zkstack_cli/zkstackup/install -g --path ./zkstack_cli/zkstackup/zkstackup || true
          ci_run zkstackup -g --local

      - name: Create log directories
        run: |
          SERVER_LOGS_DIR=logs/server
          INTEGRATION_TESTS_LOGS_DIR=logs/integration_tests
          INTEGRATION_TESTS_EN_LOGS_DIR=logs/integration_tests/en
          SNAPSHOT_RECOVERY_LOGS_DIR=logs/snapshot_recovery/
          GENESIS_RECOVERY_LOGS_DIR=logs/genesis_recovery/
          EXTERNAL_NODE_LOGS_DIR=logs/external_node
          FEES_LOGS_DIR=logs/fees
          REVERT_LOGS_DIR=logs/revert

          mkdir -p $SERVER_LOGS_DIR
          mkdir -p $INTEGRATION_TESTS_LOGS_DIR
          mkdir -p $INTEGRATION_TESTS_EN_LOGS_DIR
          mkdir -p $SNAPSHOT_RECOVERY_LOGS_DIR
          mkdir -p $GENESIS_RECOVERY_LOGS_DIR
          mkdir -p $EXTERNAL_NODE_LOGS_DIR
          mkdir -p $FEES_LOGS_DIR
          mkdir -p $REVERT_LOGS_DIR

          echo "SERVER_LOGS_DIR=$SERVER_LOGS_DIR" >> $GITHUB_ENV
          echo "INTEGRATION_TESTS_LOGS_DIR=$INTEGRATION_TESTS_LOGS_DIR" >> $GITHUB_ENV
          echo "INTEGRATION_TESTS_EN_LOGS_DIR=$INTEGRATION_TESTS_EN_LOGS_DIR" >> $GITHUB_ENV
          echo "SNAPSHOT_RECOVERY_LOGS_DIR=$SNAPSHOT_RECOVERY_LOGS_DIR" >> $GITHUB_ENV
          echo "GENESIS_RECOVERY_LOGS_DIR=$GENESIS_RECOVERY_LOGS_DIR" >> $GITHUB_ENV
          echo "EXTERNAL_NODE_LOGS_DIR=$EXTERNAL_NODE_LOGS_DIR" >> $GITHUB_ENV
          echo "FEES_LOGS_DIR=$FEES_LOGS_DIR" >> $GITHUB_ENV
          echo "REVERT_LOGS_DIR=$REVERT_LOGS_DIR" >> $GITHUB_ENV

      - name: Initialize ecosystem
        run: |
          ci_run git config --global --add safe.directory /usr/src/zksync
          ci_run git config --global --add safe.directory /usr/src/zksync/contracts/system-contracts
          ci_run git config --global --add safe.directory /usr/src/zksync/contracts

<<<<<<< HEAD
          ci_run zk_inception ecosystem init --deploy-paymaster --deploy-erc20 \
            --deploy-ecosystem --l1-rpc-url=http://localhost:8545 \
            --server-db-url=postgres://postgres:notsecurepassword@localhost:5432 \
            --server-db-name=zksync_server_localhost_era \
            --prover-db-url=postgres://postgres:notsecurepassword@localhost:5432 \
            --prover-db-name=zksync_prover_localhost_era \
            --ignore-prerequisites --verbose \
            --observability=false
      
      - name: Start Era server
        run: |
          ci_run zk_inception server --ignore-prerequisites --chain era &> ${{ env.SERVER_LOGS_DIR }}/rollup.log &

          ci_run sleep 20  # Wait for server to start
      
      - name: Deploy and bridge ZK token on Era chain
        run: ci_run zk_inception chain deploy-and-bridge-zk --chain era --verbose
=======
          ci_run zkstack ecosystem init --deploy-paymaster --deploy-erc20 \
          --deploy-ecosystem --l1-rpc-url=http://localhost:8545 \
          --server-db-url=postgres://postgres:notsecurepassword@localhost:5432 \
          --server-db-name=zksync_server_localhost_era \
          --ignore-prerequisites --verbose \
          --observability=false
>>>>>>> c291a2b2

      - name: Extract ZK token L1 address
        run: |
          TOML_FILE="contracts/l1-contracts/script-out/output-deploy-zk-token.toml"
          zkL1Address=$(grep -A 1 "\[ZK.l1Address\]" "$TOML_FILE" | grep "l1Address" | awk -F' = ' '{print $2}' | tr -d '"' | tr -d ' ' | tr -d '\n')
          if [[ $zkL1Address == 0x* ]]; then
              zkL1Address="${zkL1Address:2}"
          fi
          echo "ZK_L1_ADDRESS=$zkL1Address" >> $GITHUB_ENV
          echo "Extracted ZK L1 Address: $zkL1Address"
      
      - name: Read Custom Token address and set as environment variable
        run: |
          CUSTOM_TOKEN_ADDRESS=$(awk -F": " '/tokens:/ {found_tokens=1} found_tokens && /DAI:/ {found_dai=1} found_dai && /address:/ {print $2; exit}' ./configs/erc20.yaml)
          echo "CUSTOM_TOKEN_ADDRESS=$CUSTOM_TOKEN_ADDRESS"
          echo "CUSTOM_TOKEN_ADDRESS=$CUSTOM_TOKEN_ADDRESS" >> $GITHUB_ENV

      - name: Create and initialize Validium chain
        run: |
          ci_run zkstack chain create \
          --chain-name validium \
          --chain-id sequential \
          --prover-mode no-proofs \
          --wallet-creation localhost \
          --l1-batch-commit-data-generator-mode validium \
          --base-token-address 0x0000000000000000000000000000000000000001 \
          --base-token-price-nominator 1 \
          --base-token-price-denominator 1 \
          --set-as-default false \
          --ignore-prerequisites

          ci_run zkstack chain init \
          --deploy-paymaster \
          --l1-rpc-url=http://localhost:8545 \
          --server-db-url=postgres://postgres:notsecurepassword@localhost:5432 \
          --server-db-name=zksync_server_localhost_validium \
          --chain validium

          ci_run zk_inception chain deploy-and-bridge-zk --chain era --only-funding-tx --verbose

      - name: Create and initialize chain with Custom Token
        run: |
          ci_run zkstack chain create \
          --chain-name custom_token \
          --chain-id sequential \
          --prover-mode no-proofs \
          --wallet-creation localhost \
          --l1-batch-commit-data-generator-mode rollup \
          --base-token-address ${{ env.CUSTOM_TOKEN_ADDRESS }} \
          --base-token-price-nominator 3 \
          --base-token-price-denominator 2 \
          --set-as-default false \
          --ignore-prerequisites

          ci_run zkstack chain init \
          --deploy-paymaster \
          --l1-rpc-url=http://localhost:8545 \
          --server-db-url=postgres://postgres:notsecurepassword@localhost:5432 \
          --server-db-name=zksync_server_localhost_custom_token \
          --chain custom_token

<<<<<<< HEAD
          ci_run zk_inception chain deploy-and-bridge-zk --chain era --only-funding-tx --verbose
      
      - name: Shut down Era server (sends the kill command to all era zksync_server proccesses)
        run: |
          # Find the PID using ports 3071 or 3075
          PIDS=$(sudo lsof -ti :3071 -ti :3075 || true)

          # If any PIDs are found, kill them
          if [ -n "$PIDS" ]; then
              echo "Killing process(es) on ports 3071 or 3075 with PID(s): $PIDS"
              for PID in $PIDS; do
                  # Attempt graceful shutdown
                  sudo kill -2 "$PID" || true
                  sleep 10

                  # Check if still running, then force kill
                  if sudo kill -0 "$PID" 2>/dev/null; then
                      echo "Process $PID still running, forcing termination."
                      sudo kill -9 "$PID" || true
                  fi
                  # sudo kill -9 "$PID" || true  # Use SIGKILL to ensure termination
              done
          else
              echo "No processes found on ports 3071 or 3075."
          fi

          # Ensure the script always exits successfully
          exit 0

      - name: Initialize gateway chain
        run: |
          ci_run zk_inception chain create \
            --chain-name gateway \
            --chain-id 505 \
            --prover-mode no-proofs \
            --wallet-creation localhost \
            --l1-batch-commit-data-generator-mode rollup \
            --base-token-address ${{ env.ZK_L1_ADDRESS }} \
            --base-token-price-nominator 1 \
            --base-token-price-denominator 1 \
            --set-as-default false \
            --ignore-prerequisites

          ci_run zk_inception chain init \
            --deploy-paymaster \
            --l1-rpc-url=http://localhost:8545 \
            --server-db-url=postgres://postgres:notsecurepassword@localhost:5432 \
            --server-db-name=zksync_server_localhost_gateway \
            --prover-db-url=postgres://postgres:notsecurepassword@localhost:5432 \
            --prover-db-name=zksync_prover_localhost_gateway \
            --chain gateway

          ci_run zk_inception chain convert-to-gateway --chain gateway --ignore-prerequisites
=======
#      - name: Create and register chain with transactions signed "offline"
#        run: |
#          ci_run zkstack chain create \
#          --chain-name offline_chain \
#          --chain-id sequential \
#          --prover-mode no-proofs \
#          --wallet-creation localhost \
#          --l1-batch-commit-data-generator-mode rollup \
#          --base-token-address 0x0000000000000000000000000000000000000001 \
#          --base-token-price-nominator 1 \
#          --base-token-price-denominator 1 \
#          --set-as-default false \
#          --ignore-prerequisites
#
#          ci_run zkstack chain build-transactions --chain offline_chain --l1-rpc-url http://127.0.0.1:8545
#
#          governor_pk=$(awk '/governor:/ {flag=1} flag && /private_key:/ {print $2; exit}' ./configs/wallets.yaml)
#
#          ci_run zkstack dev send-transactions \
#          --file ./transactions/chain/offline_chain/register-hyperchain-txns.json \
#          --l1-rpc-url http://127.0.0.1:8545 \
#          --private-key $governor_pk
#
#          bridge_hub=$(awk '/bridgehub_proxy_addr/ {print $2}' ./configs/contracts.yaml)
#          chain_id=$(awk '/chain_id:/ {print $2}' ./chains/offline_chain/ZkStack.yaml)
#
#          hyperchain_output=$(ci_run cast call $bridge_hub "getHyperchain(uint256)" $chain_id)
#
#          if [[ $hyperchain_output == 0x* && ${#hyperchain_output} -eq 66 ]]; then
#              echo "Chain successfully registered: $hyperchain_output"
#          else
#              echo "Failed to register chain: $hyperchain_output"
#              exit 1
#          fi

      - name: Create and initialize Consensus chain
        run: |
          ci_run zkstack chain create \
          --chain-name consensus \
          --chain-id sequential \
          --prover-mode no-proofs \
          --wallet-creation localhost \
          --l1-batch-commit-data-generator-mode validium \
          --base-token-address ${{ env.CUSTOM_TOKEN_ADDRESS }} \
          --base-token-price-nominator 3 \
          --base-token-price-denominator 2 \
          --set-as-default false \
          --ignore-prerequisites

          ci_run zkstack chain init \
          --deploy-paymaster \
          --l1-rpc-url=http://localhost:8545 \
          --server-db-url=postgres://postgres:notsecurepassword@localhost:5432 \
          --server-db-name=zksync_server_localhost_consensus \
          --chain consensus

      - name: Export chain list to environment variable
        run: |
          CHAINS="era,validium,custom_token,consensus"
          echo "CHAINS=$CHAINS" >> $GITHUB_ENV

      - name: Initialize gateway chain
        run: |
          ci_run zkstack chain create \
          --chain-name gateway \
          --chain-id 505 \
          --prover-mode no-proofs \
          --wallet-creation localhost \
          --l1-batch-commit-data-generator-mode rollup \
          --base-token-address 0x0000000000000000000000000000000000000001 \
          --base-token-price-nominator 1 \
          --base-token-price-denominator 1 \
          --set-as-default false \
          --ignore-prerequisites
          
          ci_run zkstack chain init \
          --deploy-paymaster \
          --l1-rpc-url=http://localhost:8545 \
          --server-db-url=postgres://postgres:notsecurepassword@localhost:5432 \
          --server-db-name=zksync_server_localhost_gateway \
          --chain gateway
          
          ci_run zkstack chain convert-to-gateway --chain gateway --ignore-prerequisites
>>>>>>> c291a2b2

      - name: Run gateway
        run: |
          ci_run zkstack server --ignore-prerequisites --chain gateway &> ${{ env.SERVER_LOGS_DIR }}/gateway.log &
          ci_run sleep 5

      - name: Migrate chains to gateway
        run: |
          ci_run zkstack chain migrate-to-gateway --chain era --gateway-chain-name gateway
          ci_run zkstack chain migrate-to-gateway --chain validium --gateway-chain-name gateway
          ci_run zkstack chain migrate-to-gateway --chain custom_token --gateway-chain-name gateway
          ci_run zkstack chain migrate-to-gateway --chain consensus --gateway-chain-name gateway

      - name: Migrate back era
        run: |
          ci_run zkstack chain migrate-from-gateway --chain era --gateway-chain-name gateway

      - name: Migrate to gateway again
        run: |
          ci_run zkstack chain migrate-to-gateway --chain era --gateway-chain-name gateway

      - name: Build test dependencies
        run: |
          ci_run zkstack dev test build

      - name: Initialize Contract verifier
        run: |
          ci_run zkstack contract-verifier init --zksolc-version=v1.5.3 --zkvyper-version=v1.5.4 --solc-version=0.8.26 --vyper-version=v0.3.10 --era-vm-solc-version=0.8.26-1.0.1 --only --chain era
          ci_run zkstack contract-verifier run --chain era &> ${{ env.SERVER_LOGS_DIR }}/contract-verifier-rollup.log &

      - name: Run servers
        run: |
          # Override config for part of chains to test the default config as well
          ci_run zkstack dev config-writer --path etc/env/file_based/overrides/tests/integration.yaml --chain era
          ci_run zkstack dev config-writer --path etc/env/file_based/overrides/tests/integration.yaml --chain validium
          
          ci_run zkstack server --ignore-prerequisites --chain era &> ${{ env.SERVER_LOGS_DIR }}/rollup.log &
          ci_run zkstack server --ignore-prerequisites --chain validium &> ${{ env.SERVER_LOGS_DIR }}/validium.log &
          ci_run zkstack server --ignore-prerequisites --chain custom_token &> ${{ env.SERVER_LOGS_DIR }}/custom_token.log &
          ci_run zkstack server --ignore-prerequisites --chain consensus \
            --components=api,tree,eth,state_keeper,housekeeper,commitment_generator,vm_runner_protective_reads,vm_runner_bwip,vm_playground,da_dispatcher,consensus \
            &> ${{ env.SERVER_LOGS_DIR }}/consensus.log &

          ci_run sleep 5

      - name: Setup attester committee for the consensus chain
        run: |
          ci_run zkstack consensus set-attester-committee --chain consensus --from-genesis &> ${{ env.INTEGRATION_TESTS_LOGS_DIR }}/consensus.log 

      - name: Run integration tests
        run: |
          ci_run ./bin/run_on_all_chains.sh "zkstack dev test integration --no-deps --ignore-prerequisites" ${{ env.CHAINS }} ${{ env.INTEGRATION_TESTS_LOGS_DIR }}

#      - name: Init external nodes
#        run: |
#          ci_run zkstack external-node configs --db-url=postgres://postgres:notsecurepassword@localhost:5432 \
#          --db-name=zksync_en_localhost_era_rollup --l1-rpc-url=http://localhost:8545 --chain era
#          ci_run zkstack external-node init --ignore-prerequisites --chain era
#
#          ci_run zkstack external-node configs --db-url=postgres://postgres:notsecurepassword@localhost:5432 \
#          --db-name=zksync_en_localhost_era_validium1 --l1-rpc-url=http://localhost:8545 --chain validium
#          ci_run zkstack external-node init --ignore-prerequisites --chain validium
#
#          ci_run zkstack external-node configs --db-url=postgres://postgres:notsecurepassword@localhost:5432 \
#          --db-name=zksync_en_localhost_era_custom_token --l1-rpc-url=http://localhost:8545 --chain custom_token
#          ci_run zkstack external-node init --ignore-prerequisites --chain custom_token
#
#          ci_run zkstack external-node configs --db-url=postgres://postgres:notsecurepassword@localhost:5432 \
#          --db-name=zksync_en_localhost_era_consensus --l1-rpc-url=http://localhost:8545 --chain consensus
#          ci_run zkstack external-node init --ignore-prerequisites --chain consensus
#
#      - name: Run recovery tests (from snapshot)
#        run: |
#          ci_run ./bin/run_on_all_chains.sh "zkstack dev test recovery --snapshot --no-deps --ignore-prerequisites --verbose" ${{ env.CHAINS }} ${{ env.INTEGRATION_TESTS_LOGS_DIR }}
#
#      - name: Run recovery tests (from genesis)
#        run: |
#          ci_run ./bin/run_on_all_chains.sh "zkstack dev test recovery --no-deps --no-kill --ignore-prerequisites --verbose" ${{ env.CHAINS }} ${{ env.INTEGRATION_TESTS_LOGS_DIR }}
#
#      - name: Run external node server
#        run: |
#          ci_run zkstack external-node run --ignore-prerequisites --chain era &> ${{ env.EXTERNAL_NODE_LOGS_DIR }}/rollup.log &
#          ci_run zkstack external-node run --ignore-prerequisites --chain validium &> ${{ env.EXTERNAL_NODE_LOGS_DIR }}/validium.log &
#          ci_run zkstack external-node run --ignore-prerequisites --chain custom_token &> ${{ env.EXTERNAL_NODE_LOGS_DIR }}/custom_token.log &
#          ci_run zkstack external-node run --ignore-prerequisites --chain consensus --enable-consensus &> ${{ env.EXTERNAL_NODE_LOGS_DIR }}/consensus.log &
#
#      - name: Run integration tests en
#        run: |
#          ci_run ./bin/run_on_all_chains.sh "zkstack dev test integration --no-deps --ignore-prerequisites --external-node" ${{ env.CHAINS }} ${{ env.INTEGRATION_TESTS_LOGS_DIR }}
#
#      - name: Fee projection tests
#        run: |
#          ci_run killall -INT zksync_server || true
#          ci_run ./bin/run_on_all_chains.sh "zkstack dev test fees --no-deps --no-kill" ${{ env.CHAINS }} ${{ env.FEES_LOGS_DIR }}
#
#      - name: Run revert tests
#        run: |
#          ci_run killall -INT zksync_server || true
#          ci_run killall -INT zksync_external_node || true
#
#          ci_run ./bin/run_on_all_chains.sh "zkstack dev test revert --no-deps --external-node --no-kill --ignore-prerequisites" ${{ env.CHAINS }} ${{ env.INTEGRATION_TESTS_LOGS_DIR }}
#
#      # Upgrade tests should run last, because as soon as they
#      # finish the bootloader will be different
#      # TODO make upgrade tests safe to run multiple times
#      - name: Run upgrade test
#        run: |
#          ci_run zkstack dev test upgrade --no-deps --chain era


      - name: Upload logs
        uses: actions/upload-artifact@50769540e7f4bd5e21e526ee35c689e35e0d6874 # v4.4.0
        if: always()
        with:
          name: logs
          path: logs<|MERGE_RESOLUTION|>--- conflicted
+++ resolved
@@ -237,32 +237,21 @@
           ci_run git config --global --add safe.directory /usr/src/zksync/contracts/system-contracts
           ci_run git config --global --add safe.directory /usr/src/zksync/contracts
 
-<<<<<<< HEAD
-          ci_run zk_inception ecosystem init --deploy-paymaster --deploy-erc20 \
+          ci_run zkstack ecosystem init --deploy-paymaster --deploy-erc20 \
             --deploy-ecosystem --l1-rpc-url=http://localhost:8545 \
             --server-db-url=postgres://postgres:notsecurepassword@localhost:5432 \
             --server-db-name=zksync_server_localhost_era \
-            --prover-db-url=postgres://postgres:notsecurepassword@localhost:5432 \
-            --prover-db-name=zksync_prover_localhost_era \
             --ignore-prerequisites --verbose \
             --observability=false
       
       - name: Start Era server
         run: |
-          ci_run zk_inception server --ignore-prerequisites --chain era &> ${{ env.SERVER_LOGS_DIR }}/rollup.log &
+          ci_run zkstack server --ignore-prerequisites --chain era &> ${{ env.SERVER_LOGS_DIR }}/rollup.log &
 
           ci_run sleep 20  # Wait for server to start
       
       - name: Deploy and bridge ZK token on Era chain
         run: ci_run zk_inception chain deploy-and-bridge-zk --chain era --verbose
-=======
-          ci_run zkstack ecosystem init --deploy-paymaster --deploy-erc20 \
-          --deploy-ecosystem --l1-rpc-url=http://localhost:8545 \
-          --server-db-url=postgres://postgres:notsecurepassword@localhost:5432 \
-          --server-db-name=zksync_server_localhost_era \
-          --ignore-prerequisites --verbose \
-          --observability=false
->>>>>>> c291a2b2
 
       - name: Extract ZK token L1 address
         run: |
@@ -324,61 +313,8 @@
           --server-db-name=zksync_server_localhost_custom_token \
           --chain custom_token
 
-<<<<<<< HEAD
-          ci_run zk_inception chain deploy-and-bridge-zk --chain era --only-funding-tx --verbose
-      
-      - name: Shut down Era server (sends the kill command to all era zksync_server proccesses)
-        run: |
-          # Find the PID using ports 3071 or 3075
-          PIDS=$(sudo lsof -ti :3071 -ti :3075 || true)
-
-          # If any PIDs are found, kill them
-          if [ -n "$PIDS" ]; then
-              echo "Killing process(es) on ports 3071 or 3075 with PID(s): $PIDS"
-              for PID in $PIDS; do
-                  # Attempt graceful shutdown
-                  sudo kill -2 "$PID" || true
-                  sleep 10
-
-                  # Check if still running, then force kill
-                  if sudo kill -0 "$PID" 2>/dev/null; then
-                      echo "Process $PID still running, forcing termination."
-                      sudo kill -9 "$PID" || true
-                  fi
-                  # sudo kill -9 "$PID" || true  # Use SIGKILL to ensure termination
-              done
-          else
-              echo "No processes found on ports 3071 or 3075."
-          fi
-
-          # Ensure the script always exits successfully
-          exit 0
-
-      - name: Initialize gateway chain
-        run: |
-          ci_run zk_inception chain create \
-            --chain-name gateway \
-            --chain-id 505 \
-            --prover-mode no-proofs \
-            --wallet-creation localhost \
-            --l1-batch-commit-data-generator-mode rollup \
-            --base-token-address ${{ env.ZK_L1_ADDRESS }} \
-            --base-token-price-nominator 1 \
-            --base-token-price-denominator 1 \
-            --set-as-default false \
-            --ignore-prerequisites
-
-          ci_run zk_inception chain init \
-            --deploy-paymaster \
-            --l1-rpc-url=http://localhost:8545 \
-            --server-db-url=postgres://postgres:notsecurepassword@localhost:5432 \
-            --server-db-name=zksync_server_localhost_gateway \
-            --prover-db-url=postgres://postgres:notsecurepassword@localhost:5432 \
-            --prover-db-name=zksync_prover_localhost_gateway \
-            --chain gateway
-
-          ci_run zk_inception chain convert-to-gateway --chain gateway --ignore-prerequisites
-=======
+          ci_run zkstack chain deploy-and-bridge-zk --chain era --only-funding-tx --verbose
+
 #      - name: Create and register chain with transactions signed "offline"
 #        run: |
 #          ci_run zkstack chain create \
@@ -414,27 +350,54 @@
 #              exit 1
 #          fi
 
+      - name: Shut down Era server (sends the kill command to all era zksync_server proccesses)
+        run: |
+          # Find the PID using ports 3071 or 3075
+          PIDS=$(sudo lsof -ti :3071 -ti :3075 || true)
+
+          # If any PIDs are found, kill them
+          if [ -n "$PIDS" ]; then
+              echo "Killing process(es) on ports 3071 or 3075 with PID(s): $PIDS"
+              for PID in $PIDS; do
+                  # Attempt graceful shutdown
+                  sudo kill -2 "$PID" || true
+                  sleep 10
+
+                  # Check if still running, then force kill
+                  if sudo kill -0 "$PID" 2>/dev/null; then
+                      echo "Process $PID still running, forcing termination."
+                      sudo kill -9 "$PID" || true
+                  fi
+                  # sudo kill -9 "$PID" || true  # Use SIGKILL to ensure termination
+              done
+          else
+              echo "No processes found on ports 3071 or 3075."
+          fi
+
+          # Ensure the script always exits successfully
+          exit 0
+      
       - name: Create and initialize Consensus chain
         run: |
           ci_run zkstack chain create \
-          --chain-name consensus \
-          --chain-id sequential \
-          --prover-mode no-proofs \
-          --wallet-creation localhost \
-          --l1-batch-commit-data-generator-mode validium \
-          --base-token-address ${{ env.CUSTOM_TOKEN_ADDRESS }} \
-          --base-token-price-nominator 3 \
-          --base-token-price-denominator 2 \
-          --set-as-default false \
-          --ignore-prerequisites
+            --chain-name consensus \
+            --chain-id sequential \
+            --prover-mode no-proofs \
+            --wallet-creation localhost \
+            --l1-batch-commit-data-generator-mode validium \
+            --base-token-address ${{ env.CUSTOM_TOKEN_ADDRESS }} \
+            --base-token-price-nominator 3 \
+            --base-token-price-denominator 2 \
+            --set-as-default false \
+            --ignore-prerequisites
 
           ci_run zkstack chain init \
-          --deploy-paymaster \
-          --l1-rpc-url=http://localhost:8545 \
-          --server-db-url=postgres://postgres:notsecurepassword@localhost:5432 \
-          --server-db-name=zksync_server_localhost_consensus \
-          --chain consensus
-
+            --deploy-paymaster \
+            --l1-rpc-url=http://localhost:8545 \
+            --server-db-url=postgres://postgres:notsecurepassword@localhost:5432 \
+            --server-db-name=zksync_server_localhost_consensus \
+            --chain consensus
+      
       - name: Export chain list to environment variable
         run: |
           CHAINS="era,validium,custom_token,consensus"
@@ -443,26 +406,25 @@
       - name: Initialize gateway chain
         run: |
           ci_run zkstack chain create \
-          --chain-name gateway \
-          --chain-id 505 \
-          --prover-mode no-proofs \
-          --wallet-creation localhost \
-          --l1-batch-commit-data-generator-mode rollup \
-          --base-token-address 0x0000000000000000000000000000000000000001 \
-          --base-token-price-nominator 1 \
-          --base-token-price-denominator 1 \
-          --set-as-default false \
-          --ignore-prerequisites
-          
+            --chain-name gateway \
+            --chain-id 505 \
+            --prover-mode no-proofs \
+            --wallet-creation localhost \
+            --l1-batch-commit-data-generator-mode rollup \
+            --base-token-address ${{ env.ZK_L1_ADDRESS }} \
+            --base-token-price-nominator 1 \
+            --base-token-price-denominator 1 \
+            --set-as-default false \
+            --ignore-prerequisites
+
           ci_run zkstack chain init \
-          --deploy-paymaster \
-          --l1-rpc-url=http://localhost:8545 \
-          --server-db-url=postgres://postgres:notsecurepassword@localhost:5432 \
-          --server-db-name=zksync_server_localhost_gateway \
-          --chain gateway
-          
+            --deploy-paymaster \
+            --l1-rpc-url=http://localhost:8545 \
+            --server-db-url=postgres://postgres:notsecurepassword@localhost:5432 \
+            --server-db-name=zksync_server_localhost_gateway \
+            --chain gateway
+
           ci_run zkstack chain convert-to-gateway --chain gateway --ignore-prerequisites
->>>>>>> c291a2b2
 
       - name: Run gateway
         run: |
