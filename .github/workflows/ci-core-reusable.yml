name: Workflow template for CI jobs for Core Components
on:
  workflow_call:
    inputs:
      compilers:
        description: "JSON of required compilers and their versions"
        type: string
        required: false
        default: '[{ "zksolc": ["1.3.14", "1.3.16", "1.3.17", "1.3.1", "1.3.7", "1.3.18", "1.3.19", "1.3.21"] } , { "zkvyper": ["1.3.13"] }]'

env:
  RUST_BACKTRACE: 1
  PASSED_ENV_VARS: RUST_BACKTRACE

jobs:
  lint:
    name: lint
    uses: ./.github/workflows/ci-core-lint-reusable.yml
  unit-tests:
    runs-on: [ matterlabs-ci-runner-highmem-long ]

    steps:
      - uses: actions/checkout@a5ac7e51b41094c92402da3b24376905380afc29 # v4
        with:
          submodules: "recursive"
          fetch-depth: 0

      - name: Setup environment
        run: |
          echo ZKSYNC_HOME=$(pwd) >> $GITHUB_ENV
          echo $(pwd)/bin >> $GITHUB_PATH
          echo IN_DOCKER=1 >> .env
          echo "SCCACHE_GCS_BUCKET=matterlabs-infra-sccache-storage" >> .env
          echo "SCCACHE_GCS_SERVICE_ACCOUNT=gha-ci-runners@matterlabs-infra.iam.gserviceaccount.com" >> .env
          echo "SCCACHE_GCS_RW_MODE=READ_WRITE" >> .env
          echo "RUSTC_WRAPPER=sccache" >> .env
          echo RUN_CONTRACT_VERIFICATION_TEST=true >> .env

      # TODO: Remove when we after upgrade of hardhat-plugins
      - name: pre-download compilers
        run: |
          # Download needed versions of vyper compiler
          # Not sanitized due to unconventional path and tags
          mkdir -p ./hardhat-nodejs/compilers-v2/vyper/linux
          wget -nv -O ./hardhat-nodejs/compilers-v2/vyper/linux/0.3.10 https://github.com/vyperlang/vyper/releases/download/v0.3.10/vyper.0.3.10+commit.91361694.linux
          wget -nv -O ./hardhat-nodejs/compilers-v2/vyper/linux/0.3.3 https://github.com/vyperlang/vyper/releases/download/v0.3.3/vyper.0.3.3+commit.48e326f0.linux
          chmod +x  ./hardhat-nodejs/compilers-v2/vyper/linux/0.3.10
          chmod +x  ./hardhat-nodejs/compilers-v2/vyper/linux/0.3.3

          COMPILERS_JSON='${{ inputs.compilers }}'
          echo "$COMPILERS_JSON" | jq -r '.[] | to_entries[] | .key as $compiler | .value[] | "\(.),\($compiler)"' | while IFS=, read -r version compiler; do
            mkdir -p "./hardhat-nodejs/compilers-v2/$compiler"
            wget -nv -O "./hardhat-nodejs/compilers-v2/$compiler/${compiler}-v${version}" "https://github.com/matter-labs/${compiler}-bin/releases/download/v${version}/${compiler}-linux-amd64-musl-v${version}"
            chmod +x "./hardhat-nodejs/compilers-v2/$compiler/${compiler}-v${version}"
          done

      - name: Start services
        run: |
          ci_localnet_up

      - name: Init
        run: |
          ci_run run_retried rustup show

      - name: Install zkstack
        run: |
          ci_run ./zkstack_cli/zkstackup/install -g --path ./zkstack_cli/zkstackup/zkstackup
          ci_run zkstackup -g --local --cargo-features gateway

      - name: Build contracts
        run: |
          ci_run zkstack dev contracts

      - name: Download compilers for contract verifier tests
        run: ci_run zkstack contract-verifier init --zksolc-version=v1.5.10 --zkvyper-version=v1.5.4 --solc-version=0.8.26 --vyper-version=v0.3.10 --era-vm-solc-version=0.8.26-1.0.1 --only --chain era

      - name: Rust unit tests
        run: |
          ci_run zkstack dev test rust
          # Benchmarks are not tested by `cargo nextest` unless specified explicitly, and even then `criterion` harness is incompatible
          # with how `cargo nextest` runs tests. Thus, we run criterion-based benchmark tests manually.
          ci_run cargo test --manifest-path ./core/Cargo.toml --release -p vm-benchmark --bench oneshot --bench batch

  loadtest:
    runs-on: [ matterlabs-ci-runner-high-performance ]
    strategy:
      fail-fast: false
      matrix:
        vm_mode: [ "OLD", "NEW" ]

    steps:
      - uses: actions/checkout@a5ac7e51b41094c92402da3b24376905380afc29 # v4
        with:
          submodules: "recursive"
          fetch-depth: 0

      - name: Setup environment
        run: |
          echo ZKSYNC_HOME=$(pwd) >> $GITHUB_ENV
          echo $(pwd)/bin >> $GITHUB_PATH
          echo IN_DOCKER=1 >> .env
          echo "SCCACHE_GCS_BUCKET=matterlabs-infra-sccache-storage" >> .env
          echo "SCCACHE_GCS_SERVICE_ACCOUNT=gha-ci-runners@matterlabs-infra.iam.gserviceaccount.com" >> .env
          echo "SCCACHE_GCS_RW_MODE=READ_WRITE" >> .env
          echo "RUSTC_WRAPPER=sccache" >> .env

      - name: Loadtest configuration
        run: |
          echo EXPECTED_TX_COUNT=${{ matrix.vm_mode == 'NEW' && 30000 || 16000 }} >> .env
          echo ACCOUNTS_AMOUNT="100" >> .env
          echo MAX_INFLIGHT_TXS="10" >> .env
          echo SYNC_API_REQUESTS_LIMIT="15" >> .env
          echo FAIL_FAST=true >> .env
          echo IN_DOCKER=1 >> .env

      - name: Start services
        run: |
          ci_localnet_up
          ci_run sccache --start-server

      - name: Init
        run: |
          ci_run git config --global --add safe.directory /usr/src/zksync
          ci_run git config --global --add safe.directory /usr/src/zksync/sdk/binaryen
          ci_run git config --global --add safe.directory /usr/src/zksync/contracts/system-contracts
          ci_run git config --global --add safe.directory /usr/src/zksync/contracts

      - name: Install zkstack
        run: |
          ci_run ./zkstack_cli/zkstackup/install -g --path ./zkstack_cli/zkstackup/zkstackup || true
          ci_run zkstackup -g --local --cargo-features gateway
  

      - name: Create and initialize legacy chain
        run: |
          ci_run zkstack chain create \
            --chain-name legacy \
            --chain-id sequential \
            --prover-mode no-proofs \
            --wallet-creation localhost \
            --l1-batch-commit-data-generator-mode rollup \
            --base-token-address 0x0000000000000000000000000000000000000001 \
            --base-token-price-nominator 1 \
            --base-token-price-denominator 1 \
            --set-as-default false \
            --ignore-prerequisites \
            --legacy-bridge \
            --evm-emulator false

          ci_run zkstack ecosystem init --dev --support-l2-legacy-shared-bridge-test true --verbose

      # `sleep 60` because we need to wait until server added all the tokens
      - name: Run server
        run: |
          ci_run zkstack dev config-writer --path ${{ matrix.vm_mode == 'NEW' && 'etc/env/file_based/overrides/tests/loadtest-new.yaml' || 'etc/env/file_based/overrides/tests/loadtest-old.yaml' }} --chain legacy
          ci_run zkstack server --uring --chain=legacy --components api,tree,eth,state_keeper,housekeeper,commitment_generator,vm_runner_protective_reads &>server.log &
          ci_run sleep 60

      - name: Perform loadtest
        run: ci_run zkstack dev t loadtest -v --chain=legacy

      - name: Show server.log logs
        if: always()
        run: ci_run cat server.log || true

      - name: Show sccache logs
        if: always()
        run: |
          ci_run sccache --show-stats || true
          ci_run cat /tmp/sccache_log.txt || true

  integration-tests:
    runs-on: [ matterlabs-ci-runner-ultra-performance ]
    strategy:
      # ----------------------------------------------
      # Note, that while the contracts do support gateway chain
      # in reality it won't exist for quite some time and so
      # we will test both cases here
      # ----------------------------------------------
      matrix:
        use_gateway_chain: [ "WITH_GATEWAY", "WITHOUT_GATEWAY" ]
      # In some cases it's useful to continue one job even if another fails.
      fail-fast: false
    steps:
      - uses: actions/checkout@a5ac7e51b41094c92402da3b24376905380afc29 # v4
        with:
          submodules: "recursive"
          fetch-depth: 0

      - name: Setup environment
        run: |
          echo ZKSYNC_HOME=$(pwd) >> $GITHUB_ENV
          echo $(pwd)/bin >> $GITHUB_PATH
          echo IN_DOCKER=1 >> .env
          echo "SCCACHE_GCS_BUCKET=matterlabs-infra-sccache-storage" >> .env
          echo "SCCACHE_GCS_SERVICE_ACCOUNT=gha-ci-runners@matterlabs-infra.iam.gserviceaccount.com" >> .env
          echo "SCCACHE_GCS_RW_MODE=READ_WRITE" >> .env
          echo "RUSTC_WRAPPER=sccache" >> .env
          echo "GITHUB_TOKEN=${{ secrets.GITHUB_TOKEN }}" >> .env
          echo RUN_CONTRACT_VERIFICATION_TEST=true >> $GITHUB_ENV

      - name: Start services
        run: |
          ci_localnet_up

      - name: Install zkstack
        run: |
          ci_run ./zkstack_cli/zkstackup/install -g --path ./zkstack_cli/zkstackup/zkstackup || true
          ci_run zkstackup -g --local --cargo-features gateway

      - name: Create log directories
        run: |
          SERVER_LOGS_DIR=logs/server
          INTEGRATION_TESTS_LOGS_DIR=logs/integration_tests
          INTEGRATION_TESTS_EN_LOGS_DIR=logs/integration_tests/en
          SNAPSHOT_RECOVERY_LOGS_DIR=logs/snapshot_recovery/
          GENESIS_RECOVERY_LOGS_DIR=logs/genesis_recovery/
          EXTERNAL_NODE_LOGS_DIR=logs/external_node
          FEES_LOGS_DIR=logs/fees
          REVERT_LOGS_DIR=logs/revert

          mkdir -p $SERVER_LOGS_DIR
          mkdir -p $INTEGRATION_TESTS_LOGS_DIR
          mkdir -p $INTEGRATION_TESTS_EN_LOGS_DIR
          mkdir -p $SNAPSHOT_RECOVERY_LOGS_DIR
          mkdir -p $GENESIS_RECOVERY_LOGS_DIR
          mkdir -p $EXTERNAL_NODE_LOGS_DIR
          mkdir -p $FEES_LOGS_DIR
          mkdir -p $REVERT_LOGS_DIR

          echo "SERVER_LOGS_DIR=$SERVER_LOGS_DIR" >> $GITHUB_ENV
          echo "INTEGRATION_TESTS_LOGS_DIR=$INTEGRATION_TESTS_LOGS_DIR" >> $GITHUB_ENV
          echo "INTEGRATION_TESTS_EN_LOGS_DIR=$INTEGRATION_TESTS_EN_LOGS_DIR" >> $GITHUB_ENV
          echo "SNAPSHOT_RECOVERY_LOGS_DIR=$SNAPSHOT_RECOVERY_LOGS_DIR" >> $GITHUB_ENV
          echo "GENESIS_RECOVERY_LOGS_DIR=$GENESIS_RECOVERY_LOGS_DIR" >> $GITHUB_ENV
          echo "EXTERNAL_NODE_LOGS_DIR=$EXTERNAL_NODE_LOGS_DIR" >> $GITHUB_ENV
          echo "FEES_LOGS_DIR=$FEES_LOGS_DIR" >> $GITHUB_ENV
          echo "REVERT_LOGS_DIR=$REVERT_LOGS_DIR" >> $GITHUB_ENV

      - name: Initialize ecosystem
        run: |
          ci_run git config --global --add safe.directory /usr/src/zksync
          ci_run git config --global --add safe.directory /usr/src/zksync/contracts/system-contracts
          ci_run git config --global --add safe.directory /usr/src/zksync/contracts

          ci_run zkstack ecosystem init --deploy-paymaster --deploy-erc20 \
          --deploy-ecosystem --l1-rpc-url=http://localhost:8545 \
          --server-db-url=postgres://postgres:notsecurepassword@localhost:5432 \
          --server-db-name=zksync_server_localhost_era \
          --ignore-prerequisites --verbose \
          --observability=false

      - name: Read Custom Token address and set as environment variable
        run: |
          CUSTOM_TOKEN_ADDRESS=$(awk -F": " '/tokens:/ {found_tokens=1} found_tokens && /DAI:/ {found_dai=1} found_dai && /address:/ {print $2; exit}' ./configs/erc20.yaml)
          echo "CUSTOM_TOKEN_ADDRESS=$CUSTOM_TOKEN_ADDRESS"
          echo "CUSTOM_TOKEN_ADDRESS=$CUSTOM_TOKEN_ADDRESS" >> $GITHUB_ENV

      - name: Create and initialize Validium chain
        run: |
          ci_run zkstack chain create \
          --chain-name validium \
          --chain-id sequential \
          --prover-mode no-proofs \
          --wallet-creation localhost \
          --l1-batch-commit-data-generator-mode validium \
          --base-token-address 0x0000000000000000000000000000000000000001 \
          --base-token-price-nominator 1 \
          --base-token-price-denominator 1 \
          --set-as-default false \
          --ignore-prerequisites \
          --evm-emulator false

          ci_run zkstack chain init \
          --deploy-paymaster \
          --l1-rpc-url=http://localhost:8545 \
          --server-db-url=postgres://postgres:notsecurepassword@localhost:5432 \
          --server-db-name=zksync_server_localhost_validium \
          --chain validium \
          --validium-type no-da

      - name: Create and initialize chain with Custom Token
        run: |
          ci_run zkstack chain create \
          --chain-name custom_token \
          --chain-id sequential \
          --prover-mode no-proofs \
          --wallet-creation localhost \
          --l1-batch-commit-data-generator-mode rollup \
          --base-token-address ${{ env.CUSTOM_TOKEN_ADDRESS }} \
          --base-token-price-nominator 314 \
          --base-token-price-denominator 1000 \
          --set-as-default false \
          --ignore-prerequisites \
          --evm-emulator false

          ci_run zkstack chain init \
          --deploy-paymaster \
          --l1-rpc-url=http://localhost:8545 \
          --server-db-url=postgres://postgres:notsecurepassword@localhost:5432 \
          --server-db-name=zksync_server_localhost_custom_token \
          --chain custom_token \
          --validium-type no-da

      - name: Create and register chain with transactions signed "offline"
        run: |
          ci_run zkstack chain create \
          --chain-name offline_chain \
          --chain-id sequential \
          --prover-mode no-proofs \
          --wallet-creation localhost \
          --l1-batch-commit-data-generator-mode rollup \
          --base-token-address 0x0000000000000000000000000000000000000001 \
          --base-token-price-nominator 1 \
          --base-token-price-denominator 1 \
          --set-as-default false \
          --ignore-prerequisites \
          --evm-emulator false

          ci_run zkstack chain build-transactions --chain offline_chain --l1-rpc-url http://127.0.0.1:8545

          governor_pk=$(awk '/governor:/ {flag=1} flag && /private_key:/ {print $2; exit}' ./configs/wallets.yaml)

          ci_run zkstack dev send-transactions \
          --file ./transactions/chain/offline_chain/register-zk-chain-txns.json \
          --l1-rpc-url http://127.0.0.1:8545 \
          --private-key $governor_pk

          bridge_hub=$(awk '/bridgehub_proxy_addr/ {print $2}' ./configs/contracts.yaml)
          chain_id=$(awk '/chain_id:/ {print $2}' ./chains/offline_chain/ZkStack.yaml)

          hyperchain_output=$(ci_run cast call $bridge_hub "getHyperchain(uint256)" $chain_id)

          if [[ $hyperchain_output == 0x* && ${#hyperchain_output} -eq 66 ]]; then
              echo "Chain successfully registered: $hyperchain_output"
          else
              echo "Failed to register chain: $hyperchain_output"
              exit 1
          fi

      - name: Create and initialize Consensus chain
        run: |
          ci_run zkstack chain create \
          --chain-name consensus \
          --chain-id sequential \
          --prover-mode no-proofs \
          --wallet-creation localhost \
          --l1-batch-commit-data-generator-mode validium \
          --base-token-address ${{ env.CUSTOM_TOKEN_ADDRESS }} \
          --base-token-price-nominator 314 \
          --base-token-price-denominator 1000 \
          --set-as-default false \
          --ignore-prerequisites \
          --evm-emulator false

          ci_run zkstack chain init \
          --deploy-paymaster \
          --l1-rpc-url=http://localhost:8545 \
          --server-db-url=postgres://postgres:notsecurepassword@localhost:5432 \
          --server-db-name=zksync_server_localhost_consensus \
          --chain consensus \
          --validium-type no-da

      - name: Export chain list to environment variable
        run: |
          CHAINS="era,validium,custom_token,consensus"
          echo "CHAINS=$CHAINS" >> $GITHUB_ENV

      # ----------------------------------------------------------------
      #  Only create/initialize the gateway chain *if* use_gateway_chain=WITH_GATEWAY
      # ----------------------------------------------------------------
      - name: Initialize gateway chain
        if: matrix.use_gateway_chain == 'WITH_GATEWAY'
        run: |
          ci_run zkstack chain create \
          --chain-name gateway \
          --chain-id 505 \
          --prover-mode no-proofs \
          --wallet-creation localhost \
          --l1-batch-commit-data-generator-mode rollup \
          --base-token-address 0x0000000000000000000000000000000000000001 \
          --base-token-price-nominator 1 \
          --base-token-price-denominator 1 \
          --set-as-default false \
          --ignore-prerequisites \
          --evm-emulator false
          
          ci_run zkstack chain init \
          --deploy-paymaster \
          --l1-rpc-url=http://localhost:8545 \
          --server-db-url=postgres://postgres:notsecurepassword@localhost:5432 \
          --server-db-name=zksync_server_localhost_gateway \
          --chain gateway \
          --validium-type no-da
          
          ci_run zkstack chain convert-to-gateway --chain gateway --ignore-prerequisites

      - name: Run gateway
        if: matrix.use_gateway_chain == 'WITH_GATEWAY'
        run: |
          ci_run zkstack server --ignore-prerequisites --chain gateway &> ${{ env.SERVER_LOGS_DIR }}/gateway.log &
          ci_run zkstack server wait --ignore-prerequisites --verbose --chain gateway

      - name: Migrate chains to gateway
        if: matrix.use_gateway_chain == 'WITH_GATEWAY'
        run: |
          ci_run zkstack chain migrate-to-gateway --chain era --gateway-chain-name gateway
          ci_run zkstack chain migrate-to-gateway --chain validium --gateway-chain-name gateway
          ci_run zkstack chain migrate-to-gateway --chain custom_token --gateway-chain-name gateway
          ci_run zkstack chain migrate-to-gateway --chain consensus --gateway-chain-name gateway

      - name: Migrate back era
        if: matrix.use_gateway_chain == 'WITH_GATEWAY'
        run: |
          ci_run zkstack chain migrate-from-gateway --chain era --gateway-chain-name gateway

      - name: Migrate to gateway again
        if: matrix.use_gateway_chain == 'WITH_GATEWAY'
        run: |
          ci_run zkstack chain migrate-to-gateway --chain era --gateway-chain-name gateway

      - name: Build test dependencies
        run: |
          ci_run zkstack dev test build

      - name: Build tested binaries
        run: |
          ci_run zkstack server build
          ci_run zkstack external-node build
          ci_run zkstack contract-verifier build

      - name: Initialize Contract verifier
        run: |
          ci_run zkstack contract-verifier init --zksolc-version=v1.5.10 --zkvyper-version=v1.5.4 --solc-version=0.8.26 --vyper-version=v0.3.10 --era-vm-solc-version=0.8.26-1.0.1 --only --chain era
          ci_run zkstack contract-verifier run --chain era &> ${{ env.SERVER_LOGS_DIR }}/contract-verifier-rollup.log &
          ci_run zkstack contract-verifier wait --chain era --verbose

      - name: Run servers
        run: |
          # Override config for part of chains to test the default config as well
          ci_run zkstack dev config-writer --path etc/env/file_based/overrides/tests/integration.yaml --chain era
          ci_run zkstack dev config-writer --path etc/env/file_based/overrides/tests/integration.yaml --chain validium
          
          ci_run zkstack server --ignore-prerequisites --chain era &> ${{ env.SERVER_LOGS_DIR }}/rollup.log &
          ci_run zkstack server --ignore-prerequisites --chain validium &> ${{ env.SERVER_LOGS_DIR }}/validium.log &
          ci_run zkstack server --ignore-prerequisites --chain custom_token &> ${{ env.SERVER_LOGS_DIR }}/custom_token.log &
          ci_run zkstack server --ignore-prerequisites --chain consensus \
            --components=api,tree,eth,state_keeper,housekeeper,commitment_generator,vm_runner_protective_reads,vm_runner_bwip,vm_playground,da_dispatcher,consensus \
            &> ${{ env.SERVER_LOGS_DIR }}/consensus.log &

          ci_run zkstack server wait --ignore-prerequisites --verbose --chain era
          ci_run zkstack server wait --ignore-prerequisites --verbose --chain validium
          ci_run zkstack server wait --ignore-prerequisites --verbose --chain custom_token
          ci_run zkstack server wait --ignore-prerequisites --verbose --chain consensus

      - name: Set up attester committee for the consensus chain
        run: |
          ci_run zkstack consensus wait-for-registry --ignore-prerequisites --verbose --chain consensus
          ci_run zkstack consensus set-attester-committee --chain consensus --ignore-prerequisites --verbose --from-genesis &> ${{ env.INTEGRATION_TESTS_LOGS_DIR }}/consensus.log 

      - name: Run integration tests
        run: |
          ci_run ./bin/run_on_all_chains.sh "zkstack dev test integration --no-deps --ignore-prerequisites" ${{ env.CHAINS }} ${{ env.INTEGRATION_TESTS_LOGS_DIR }}

      - name: Repeat integration tests on push to main to check for flakiness
        if: ${{ (steps.condition.outputs.should_run == 'true' && github.event_name == 'push' && github.ref == 'refs/heads/main') }}
        run: |
          for i in {1..10}; do
            echo "Iteration $i"
            mkdir -p ${{ env.INTEGRATION_TESTS_LOGS_DIR }}/$i
            ci_run ./bin/run_on_all_chains.sh "zkstack dev test integration --no-deps --ignore-prerequisites" ${{ env.CHAINS }} ${{ env.INTEGRATION_TESTS_LOGS_DIR }}/$i
          done

      - name: Init external nodes
        run: |
          GATEWAY_RPC_URL="${{ matrix.use_gateway_chain == 'WITH_GATEWAY' && '--gateway-rpc-url=http://localhost:3550' || '' }}"
          
          ci_run zkstack external-node configs --db-url=postgres://postgres:notsecurepassword@localhost:5432 \
          --db-name=zksync_en_localhost_era_rollup --l1-rpc-url=http://localhost:8545 $GATEWAY_RPC_URL --chain era
          ci_run zkstack external-node init --ignore-prerequisites --chain era

          ci_run zkstack external-node configs --db-url=postgres://postgres:notsecurepassword@localhost:5432 \
          --db-name=zksync_en_localhost_era_validium1 --l1-rpc-url=http://localhost:8545 $GATEWAY_RPC_URL --chain validium
          ci_run zkstack external-node init --ignore-prerequisites --chain validium

          ci_run zkstack external-node configs --db-url=postgres://postgres:notsecurepassword@localhost:5432 \
          --db-name=zksync_en_localhost_era_custom_token --l1-rpc-url=http://localhost:8545 $GATEWAY_RPC_URL --chain custom_token
          ci_run zkstack external-node init --ignore-prerequisites --chain custom_token

          ci_run zkstack external-node configs --db-url=postgres://postgres:notsecurepassword@localhost:5432 \
          --db-name=zksync_en_localhost_era_consensus --l1-rpc-url=http://localhost:8545 $GATEWAY_RPC_URL --chain consensus
          ci_run zkstack external-node init --ignore-prerequisites --chain consensus

      - name: Run recovery tests (from snapshot)
        run: |
          ci_run ./bin/run_on_all_chains.sh "zkstack dev test recovery --snapshot --no-deps --ignore-prerequisites --verbose" ${{ env.CHAINS }} ${{ env.INTEGRATION_TESTS_LOGS_DIR }}

      - name: Run recovery tests (from genesis)
        run: |
          ci_run ./bin/run_on_all_chains.sh "zkstack dev test recovery --no-deps --no-kill --ignore-prerequisites --verbose" ${{ env.CHAINS }} ${{ env.INTEGRATION_TESTS_LOGS_DIR }}

      - name: Run external nodes
        run: |
          ci_run zkstack external-node run --ignore-prerequisites --chain era &> ${{ env.EXTERNAL_NODE_LOGS_DIR }}/rollup.log &
          ci_run zkstack external-node run --ignore-prerequisites --chain validium &> ${{ env.EXTERNAL_NODE_LOGS_DIR }}/validium.log &
          ci_run zkstack external-node run --ignore-prerequisites --chain custom_token &> ${{ env.EXTERNAL_NODE_LOGS_DIR }}/custom_token.log &
<<<<<<< HEAD
          ci_run zkstack external-node run --ignore-prerequisites --chain consensus &> ${{ env.EXTERNAL_NODE_LOGS_DIR }}/consensus.log &
          
=======
          ci_run zkstack external-node run --ignore-prerequisites --chain consensus --enable-consensus &> ${{ env.EXTERNAL_NODE_LOGS_DIR }}/consensus.log &

>>>>>>> ddc953d1
          ci_run zkstack external-node wait --ignore-prerequisites --verbose --chain era
          ci_run zkstack external-node wait --ignore-prerequisites --verbose --chain validium
          ci_run zkstack external-node wait --ignore-prerequisites --verbose --chain custom_token
          ci_run zkstack external-node wait --ignore-prerequisites --verbose --chain consensus

      - name: Run integration tests en
        run: |
          ci_run ./bin/run_on_all_chains.sh "zkstack dev test integration --no-deps --ignore-prerequisites --external-node" ${{ env.CHAINS }} ${{ env.INTEGRATION_TESTS_LOGS_DIR }}

      - name: Repeat integration tests en on push to main to check for flakiness
        if: ${{ (steps.condition.outputs.should_run == 'true' && github.event_name == 'push' && github.ref == 'refs/heads/main') }}
        run: |
          for i in {1..10}; do
            echo "Iteration $i"
            mkdir -p ${{ env.INTEGRATION_TESTS_LOGS_DIR }}/$i
            ci_run ./bin/run_on_all_chains.sh "zkstack dev test integration --no-deps --ignore-prerequisites --external-node" ${{ env.CHAINS }} ${{ env.INTEGRATION_TESTS_LOGS_DIR }}/$i
          done

      - name: Fee projection tests
        run: |
          ci_run killall -INT zksync_server || true

          # Only start & wait for the gateway server if use_gateway_chain == WITH_GATEWAY
          if [ "${{ matrix.use_gateway_chain }}" == "WITH_GATEWAY" ]; then
            ci_run zkstack server --ignore-prerequisites --chain gateway &> ${{ env.SERVER_LOGS_DIR }}/gateway.log &
            ci_run zkstack server wait --ignore-prerequisites --verbose --chain gateway
          fi

          # Always run the chain-specific fee tests
          ci_run ./bin/run_on_all_chains.sh "zkstack dev test fees --no-deps --no-kill" ${{ env.CHAINS }} ${{ env.FEES_LOGS_DIR }}

      - name: Repeat fee projection tests on push to main to check for flakiness
        if: ${{ (steps.condition.outputs.should_run == 'true' && github.event_name == 'push' && github.ref == 'refs/heads/main') }}
        run: |
          for i in {1..10}; do
            echo "Iteration $i"
            mkdir -p ${{ env.FEES_LOGS_DIR }}/$i
            ci_run ./bin/run_on_all_chains.sh "zkstack dev test fees --no-deps --no-kill" ${{ env.CHAINS }} ${{ env.FEES_LOGS_DIR }}/$i
          done

      - name: Run revert tests
        run: |
          ci_run killall -INT zksync_server || true
          ci_run killall -INT zksync_external_node || true

          # Only start & wait for the gateway server if use_gateway_chain == WITH_GATEWAY
          if [ "${{ matrix.use_gateway_chain }}" == "WITH_GATEWAY" ]; then
            ci_run zkstack server --ignore-prerequisites --chain gateway &> ${{ env.SERVER_LOGS_DIR }}/gateway.log &
            ci_run zkstack server wait --ignore-prerequisites --verbose --chain gateway
          fi

          # Always run the chain-specific revert tests
          ci_run ./bin/run_on_all_chains.sh "zkstack dev test revert --no-deps --external-node --no-kill --ignore-prerequisites" ${{ env.CHAINS }} ${{ env.INTEGRATION_TESTS_LOGS_DIR }}

      # Upgrade tests should run last, because as soon as they
      # finish the bootloader will be different
      # TODO make upgrade tests safe to run multiple times
      - name: Run upgrade test
        run: |
          ci_run killall -INT zksync_server || true

          # Only start & wait for the gateway server if use_gateway_chain == WITH_GATEWAY
          if [ "${{ matrix.use_gateway_chain }}" == "WITH_GATEWAY" ]; then
            ci_run zkstack server --ignore-prerequisites --chain gateway &> ${{ env.SERVER_LOGS_DIR }}/gateway.log &
            ci_run zkstack server wait --ignore-prerequisites --verbose --chain gateway
          fi

          # Always run the upgrade test against era
          ci_run zkstack dev test upgrade --no-deps --chain era

      - name: Upload logs
        uses: actions/upload-artifact@50769540e7f4bd5e21e526ee35c689e35e0d6874 # v4.4.0
        if: always()
        with:
          name: logs_${{matrix.use_gateway_chain}}
          path: logs<|MERGE_RESOLUTION|>--- conflicted
+++ resolved
@@ -504,13 +504,8 @@
           ci_run zkstack external-node run --ignore-prerequisites --chain era &> ${{ env.EXTERNAL_NODE_LOGS_DIR }}/rollup.log &
           ci_run zkstack external-node run --ignore-prerequisites --chain validium &> ${{ env.EXTERNAL_NODE_LOGS_DIR }}/validium.log &
           ci_run zkstack external-node run --ignore-prerequisites --chain custom_token &> ${{ env.EXTERNAL_NODE_LOGS_DIR }}/custom_token.log &
-<<<<<<< HEAD
           ci_run zkstack external-node run --ignore-prerequisites --chain consensus &> ${{ env.EXTERNAL_NODE_LOGS_DIR }}/consensus.log &
-          
-=======
-          ci_run zkstack external-node run --ignore-prerequisites --chain consensus --enable-consensus &> ${{ env.EXTERNAL_NODE_LOGS_DIR }}/consensus.log &
-
->>>>>>> ddc953d1
+  
           ci_run zkstack external-node wait --ignore-prerequisites --verbose --chain era
           ci_run zkstack external-node wait --ignore-prerequisites --verbose --chain validium
           ci_run zkstack external-node wait --ignore-prerequisites --verbose --chain custom_token
