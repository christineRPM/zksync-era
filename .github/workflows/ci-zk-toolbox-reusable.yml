name: Workflow template for CI jobs for Core Components
on:
  workflow_call:

env:
  CLICOLOR: 1

jobs:
  lint:
    name: lint
    uses: ./.github/workflows/ci-core-lint-reusable.yml

  build:
    runs-on: [matterlabs-ci-runner]

    steps:
      - uses: actions/checkout@a5ac7e51b41094c92402da3b24376905380afc29 # v4
        with:
          submodules: "recursive"
          fetch-depth: 0

      - name: Setup environment
        run: |
          echo ZKSYNC_HOME=$(pwd) >> $GITHUB_ENV
          echo $(pwd)/bin >> $GITHUB_PATH
          echo IN_DOCKER=1 >> .env

      - name: Start services
        run: |
          ci_localnet_up
          ci_run sccache --start-server

      - name: Build
        run: |
          ci_run bash -c "cd zk_toolbox && cargo build --release"

      # Compress with tar to avoid permission loss
      # https://github.com/actions/upload-artifact?tab=readme-ov-file#permission-loss
      - name: Tar zk_toolbox binaries
        run: |
          tar -C ./zk_toolbox/target/release -cvf zk_toolbox.tar zk_inception zk_supervisor

      - name: Upload zk_toolbox binaries
        uses: actions/upload-artifact@v4
        with:
          name: zk_toolbox
          path: zk_toolbox.tar
          compression-level: 0

  tests:
    runs-on: [matterlabs-ci-runner]
    needs: [build]

    steps:
      - uses: actions/checkout@a5ac7e51b41094c92402da3b24376905380afc29 # v4
        with:
          submodules: "recursive"
          fetch-depth: 0

      - name: Download zk_toolbox binaries
        uses: actions/download-artifact@v4
        with:
          name: zk_toolbox
          path: .

      - name: Extract zk_toolbox binaries
        run: |
          tar -xvf zk_toolbox.tar -C ./bin

      - name: Setup environment
        run: |
          echo ZKSYNC_HOME=$(pwd) >> $GITHUB_ENV
          echo $(pwd)/bin >> $GITHUB_PATH
          echo IN_DOCKER=1 >> .env

      - name: Start services
        run: |
          ci_localnet_up
          ci_run sccache --start-server

<<<<<<< HEAD
      - name: Initialize ecosystem
        run: |
          ci_run git config --global --add safe.directory /usr/src/zksync
          ci_run git config --global --add safe.directory /usr/src/zksync/contracts/system-contracts
          ci_run git config --global --add safe.directory /usr/src/zksync/contracts
          
          ci_run zk_inception ecosystem init --deploy-paymaster --deploy-erc20 \
          --deploy-ecosystem --l1-rpc-url=http://reth:8545 \
          --server-db-url=postgres://postgres:notsecurepassword@postgres:5432 \
          --server-db-name=zksync_server_localhost_era \
          --prover-db-url=postgres://postgres:notsecurepassword@postgres:5432 \
          --prover-db-name=zksync_prover_localhost_era \
          --ignore-prerequisites --verbose
=======
      # - name: Initialize ecosystem
      #   run: |
      #     ci_run git config --global --add safe.directory /usr/src/zksync
      #     ci_run git config --global --add safe.directory /usr/src/zksync/contracts/system-contracts
      #     ci_run git config --global --add safe.directory /usr/src/zksync/contracts
          
      #     ci_run zk_inception ecosystem init --deploy-paymaster --deploy-erc20 \
      #     --deploy-ecosystem --l1-rpc-url=http://reth:8545 \
      #     --server-db-url=postgres://postgres:notsecurepassword@postgres:5432 \
      #     --server-db-name=zksync_server_localhost_era \
      #     --prover-db-url=postgres://postgres:notsecurepassword@postgres:5432 \
      #     --prover-db-name=zksync_prover_localhost_era \
      #     --ignore-prerequisites --verbose \
      #     --observability=false
>>>>>>> 89f6b7af

      # - name: Create and initialize chain
      #   run: |
      #     ci_run zk_inception chain create \
      #     --chain-name chain_rollup \
      #     --chain-id sequential \
      #     --prover-mode no-proofs \
      #     --wallet-creation localhost \
      #     --l1-batch-commit-data-generator-mode  rollup \
      #     --base-token-address 0x0000000000000000000000000000000000000001 \
      #     --base-token-price-nominator 1 \
      #     --base-token-price-denominator 1 \
      #     --set-as-default true \
      #     --ignore-prerequisites

      #     ci_run zk_inception chain init \
      #     --deploy-paymaster \
      #     --l1-rpc-url=http://reth:8545 \
      #     --server-db-url=postgres://postgres:notsecurepassword@postgres:5432 \
      #     --server-db-name=zksync_server_localhost_rollup \
      #     --prover-db-url=postgres://postgres:notsecurepassword@postgres:5432 \
      #     --prover-db-name=zksync_prover_localhost_rollup

      # - name: Run server
      #   run: |
      #     ci_run zk_inception server --ignore-prerequisites &>server.log &
      #     ci_run sleep 5

      # - name: Run integration tests
      #   run: |
      #     ci_run zk_supervisor test integration --ignore-prerequisites --verbose

      # - name: Init external node server
      #   run: |
      #     ci_run zk_inception external-node configs --db-url=postgres://postgres:notsecurepassword@postgres:5432 \
      #     --db-name=zksync_en_localhost_era --l1-rpc-url=http://reth:8545
      #     ci_run zk_inception external-node init --ignore-prerequisites

      # - name: Run recovery tests (from snapshot)
      #   run: |
      #     ci_run zk_supervisor test recovery --snapshot --ignore-prerequisites --verbose
            
      # - name: Run recovery tests (from genesis)
      #   run: |
      #     ci_run zk_supervisor test recovery --ignore-prerequisites --verbose
  
      # - name: Run external node server
      #   run: |
      #     ci_run zk_inception external-node run --ignore-prerequisites &>external_node.log &
      #     ci_run sleep 5

      # - name: Run integration tests en
      #   run: |
      #     ci_run zk_supervisor test integration --ignore-prerequisites --verbose --external-node

      # - name: Run revert tests
      #   run: |
      #     ci_run zk_supervisor test revert --ignore-prerequisites --verbose

      # - name: Run revert tests (external node)
      #   run: |
      #     ci_run zk_supervisor test revert --external-node --ignore-prerequisites --verbose

      # This test should be the last one as soon as it
      # finished bootloader will be different
      # - name: Run upgrade test
      #   run: |
      #     ci_run zk_supervisor test upgrade
        
      - name: Show server.log logs
        if: always()
        run: ci_run cat server.log || true

      - name: Show external_node.log logs
        if: always()
        run: ci_run cat external_node.log || true

      - name: Show revert.log logs
        if: always()
        run: ci_run cat ./core/tests/revert-test/revert.log || true<|MERGE_RESOLUTION|>--- conflicted
+++ resolved
@@ -78,7 +78,6 @@
           ci_localnet_up
           ci_run sccache --start-server
 
-<<<<<<< HEAD
       - name: Initialize ecosystem
         run: |
           ci_run git config --global --add safe.directory /usr/src/zksync
@@ -92,22 +91,6 @@
           --prover-db-url=postgres://postgres:notsecurepassword@postgres:5432 \
           --prover-db-name=zksync_prover_localhost_era \
           --ignore-prerequisites --verbose
-=======
-      # - name: Initialize ecosystem
-      #   run: |
-      #     ci_run git config --global --add safe.directory /usr/src/zksync
-      #     ci_run git config --global --add safe.directory /usr/src/zksync/contracts/system-contracts
-      #     ci_run git config --global --add safe.directory /usr/src/zksync/contracts
-          
-      #     ci_run zk_inception ecosystem init --deploy-paymaster --deploy-erc20 \
-      #     --deploy-ecosystem --l1-rpc-url=http://reth:8545 \
-      #     --server-db-url=postgres://postgres:notsecurepassword@postgres:5432 \
-      #     --server-db-name=zksync_server_localhost_era \
-      #     --prover-db-url=postgres://postgres:notsecurepassword@postgres:5432 \
-      #     --prover-db-name=zksync_prover_localhost_era \
-      #     --ignore-prerequisites --verbose \
-      #     --observability=false
->>>>>>> 89f6b7af
 
       # - name: Create and initialize chain
       #   run: |
