name: Workflow template for CI jobs for Core Components
on:
  workflow_call:

env:
  CLICOLOR: 1
  # We run multiple binaries in parallel, and by default they will try to utilize all the
  # available CPUs. In tests, there is not much CPU-intensive work (rayon), but a lot of
  # async work (tokio), so we prioritize tokio.
  TOKIO_WORKER_THREADS: 4
  RAYON_NUM_THREADS: 2

jobs:
  lint:
    name: lint
    uses: ./.github/workflows/ci-core-lint-reusable.yml

  tests:
    runs-on: [ matterlabs-ci-runner-ultra-performance ]
    steps:
      - uses: actions/checkout@a5ac7e51b41094c92402da3b24376905380afc29 # v4
        with:
          submodules: "recursive"
          fetch-depth: 0


      - name: Setup environment
        run: |
          echo ZKSYNC_HOME=$(pwd) >> $GITHUB_ENV
          echo $(pwd)/bin >> $GITHUB_PATH
          echo IN_DOCKER=1 >> .env

      - name: Start services
        run: |
          ci_localnet_up
          ci_run sccache --start-server

      - name: Build zk_toolbox
        run: ci_run bash -c "./bin/zkt"

      - name: Create log directories
        run: |
          SERVER_LOGS_DIR=logs/server
          INTEGRATION_TESTS_LOGS_DIR=logs/integration_tests
          INTEGRATION_TESTS_EN_LOGS_DIR=logs/integration_tests/en
          SNAPSHOT_RECOVERY_LOGS_DIR=logs/integration_tests/en
          GENESIS_RECOVERY_LOGS_DIR=logs/integration_tests/en
          EXTERNAL_NODE_LOGS_DIR=logs/external_node
          REVERT_LOGS_DIR=logs/revert
          
          mkdir -p $SERVER_LOGS_DIR
          mkdir -p $INTEGRATION_TESTS_LOGS_DIR
          mkdir -p $INTEGRATION_TESTS_EN_LOGS_DIR
          mkdir -p $SNAPSHOT_RECOVERY_LOGS_DIR
          mkdir -p $GENESIS_RECOVERY_LOGS_DIR
          mkdir -p $EXTERNAL_NODE_LOGS_DIR
          mkdir -p $REVERT_LOGS_DIR
          
          echo "SERVER_LOGS_DIR=$SERVER_LOGS_DIR" >> $GITHUB_ENV
          echo "INTEGRATION_TESTS_LOGS_DIR=$INTEGRATION_TESTS_LOGS_DIR" >> $GITHUB_ENV
          echo "INTEGRATION_TESTS_EN_LOGS_DIR=$INTEGRATION_TESTS_EN_LOGS_DIR" >> $GITHUB_ENV
          echo "SNAPSHOT_RECOVERY_LOGS_DIR=$SNAPSHOT_RECOVERY_LOGS_DIR" >> $GITHUB_ENV
          echo "GENESIS_RECOVERY_LOGS_DIR=$GENESIS_RECOVERY_LOGS_DIR" >> $GITHUB_ENV
          echo "EXTERNAL_NODE_LOGS_DIR=$EXTERNAL_NODE_LOGS_DIR" >> $GITHUB_ENV
          echo "REVERT_LOGS_DIR=$REVERT_LOGS_DIR" >> $GITHUB_ENV

<<<<<<< HEAD
      # - name: Initialize ecosystem
      #   run: |
      #     ci_run git config --global --add safe.directory /usr/src/zksync
      #     ci_run git config --global --add safe.directory /usr/src/zksync/contracts/system-contracts
      #     ci_run git config --global --add safe.directory /usr/src/zksync/contracts
          
      #     ci_run zk_inception ecosystem init --deploy-paymaster --deploy-erc20 \
      #     --deploy-ecosystem --l1-rpc-url=http://reth:8545 \
      #     --server-db-url=postgres://postgres:notsecurepassword@postgres:5432 \
      #     --server-db-name=zksync_server_localhost_era \
      #     --prover-db-url=postgres://postgres:notsecurepassword@postgres:5432 \
      #     --prover-db-name=zksync_prover_localhost_era \
      #     --ignore-prerequisites --verbose \
      #     --observability=false

      # - name: Create and initialize chain
      #   run: |
      #     ci_run zk_inception chain create \
      #     --chain-name chain_rollup \
      #     --chain-id sequential \
      #     --prover-mode no-proofs \
      #     --wallet-creation localhost \
      #     --l1-batch-commit-data-generator-mode  rollup \
      #     --base-token-address 0x0000000000000000000000000000000000000001 \
      #     --base-token-price-nominator 1 \
      #     --base-token-price-denominator 1 \
      #     --set-as-default true \
      #     --ignore-prerequisites

      #     ci_run zk_inception chain init \
      #     --deploy-paymaster \
      #     --l1-rpc-url=http://reth:8545 \
      #     --server-db-url=postgres://postgres:notsecurepassword@postgres:5432 \
      #     --server-db-name=zksync_server_localhost_rollup \
      #     --prover-db-url=postgres://postgres:notsecurepassword@postgres:5432 \
      #     --prover-db-name=zksync_prover_localhost_rollup

      # - name: Check Database
      #   run: |
      #     ci_run zk_supervisor database check-sqlx-data

      # - name: Run server
      #   run: |
      #     ci_run zk_inception server --ignore-prerequisites &>server.log &
      #     ci_run sleep 5

      # - name: Run integration tests
      #   run: |
      #     ci_run zk_supervisor test integration --ignore-prerequisites --verbose

      # - name: Init external node server
      #   run: |
      #     ci_run zk_inception external-node configs --db-url=postgres://postgres:notsecurepassword@postgres:5432 \
      #     --db-name=zksync_en_localhost_era --l1-rpc-url=http://reth:8545
      #     ci_run zk_inception external-node init --ignore-prerequisites

      # - name: Run recovery tests (from snapshot)
      #   run: |
      #     ci_run zk_supervisor test recovery --snapshot --ignore-prerequisites --verbose
            
      # - name: Run recovery tests (from genesis)
      #   run: |
      #     ci_run zk_supervisor test recovery --ignore-prerequisites --verbose
  
      # - name: Run external node server
      #   run: |
      #     ci_run zk_inception external-node run --ignore-prerequisites &>external_node.log &
      #     ci_run sleep 5

      # - name: Run integration tests en
      #   run: |
      #     ci_run zk_supervisor test integration --ignore-prerequisites --verbose --external-node

      # - name: Run revert tests
      #   run: |
      #     ci_run zk_supervisor test revert --ignore-prerequisites --verbose

      # - name: Run revert tests (external node)
      #   run: |
      #     ci_run zk_supervisor test revert --external-node --ignore-prerequisites --verbose

      # This test should be the last one as soon as it
      # finished bootloader will be different
      # - name: Run upgrade test
      #   run: |
      #     ci_run zk_supervisor test upgrade
        
      - name: Show server.log logs
        if: always()
        run: ci_run cat server.log || true
=======
      - name: Initialize ecosystem
        run: |
          ci_run git config --global --add safe.directory /usr/src/zksync
          ci_run git config --global --add safe.directory /usr/src/zksync/contracts/system-contracts
          ci_run git config --global --add safe.directory /usr/src/zksync/contracts

          ci_run zk_inception ecosystem init --deploy-paymaster --deploy-erc20 \
          --deploy-ecosystem --l1-rpc-url=http://localhost:8545 \
          --server-db-url=postgres://postgres:notsecurepassword@localhost:5432 \
          --server-db-name=zksync_server_localhost_era \
          --prover-db-url=postgres://postgres:notsecurepassword@localhost:5432 \
          --prover-db-name=zksync_prover_localhost_era \
          --ignore-prerequisites --verbose \
          --observability=false

      - name: Read Custom Token address and set as environment variable
        run: |
          address=$(awk -F": " '/tokens:/ {found_tokens=1} found_tokens && /DAI:/ {found_dai=1} found_dai && /address:/ {print $2; exit}' ./configs/erc20.yaml)
          echo "address=$address"
          echo "address=$address" >> $GITHUB_ENV

      - name: Create and initialize Validium chain
        run: |
          ci_run zk_inception chain create \
          --chain-name validium \
          --chain-id sequential \
          --prover-mode no-proofs \
          --wallet-creation localhost \
          --l1-batch-commit-data-generator-mode validium \
          --base-token-address 0x0000000000000000000000000000000000000001 \
          --base-token-price-nominator 1 \
          --base-token-price-denominator 1 \
          --set-as-default false \
          --ignore-prerequisites

          ci_run zk_inception chain init \
          --deploy-paymaster \
          --l1-rpc-url=http://localhost:8545 \
          --server-db-url=postgres://postgres:notsecurepassword@localhost:5432 \
          --server-db-name=zksync_server_localhost_validium \
          --prover-db-url=postgres://postgres:notsecurepassword@localhost:5432 \
          --prover-db-name=zksync_prover_localhost_validium \
          --port-offset 2000 \
          --chain validium

      - name: Create and initialize chain with Custom Token
        run: |
          ci_run zk_inception chain create \
          --chain-name custom_token \
          --chain-id sequential \
          --prover-mode no-proofs \
          --wallet-creation localhost \
          --l1-batch-commit-data-generator-mode rollup \
          --base-token-address ${{ env.address }} \
          --base-token-price-nominator 3 \
          --base-token-price-denominator 2 \
          --set-as-default false \
          --ignore-prerequisites

          ci_run zk_inception chain init \
          --deploy-paymaster \
          --l1-rpc-url=http://localhost:8545 \
          --server-db-url=postgres://postgres:notsecurepassword@localhost:5432 \
          --server-db-name=zksync_server_localhost_custom_token \
          --prover-db-url=postgres://postgres:notsecurepassword@localhost:5432 \
          --prover-db-name=zksync_prover_localhost_custom_token \
          --port-offset 3000 \
          --chain custom_token

      - name: Build test dependencies
        run: |
          ci_run zk_supervisor test build

      - name: Run servers
        run: |
          ci_run zk_inception server --ignore-prerequisites --chain era &> ${{ env.SERVER_LOGS_DIR }}/rollup.log &
          ci_run zk_inception server --ignore-prerequisites --chain validium &> ${{ env.SERVER_LOGS_DIR }}/validium.log &
          ci_run zk_inception server --ignore-prerequisites --chain custom_token &> ${{ env.SERVER_LOGS_DIR }}/custom_token.log &
          ci_run sleep 5

      - name: Run integration tests
        run: |
          ci_run zk_supervisor test integration --no-deps --ignore-prerequisites --chain era &> ${{ env.INTEGRATION_TESTS_LOGS_DIR }}/rollup.log &
          PID1=$!

          ci_run zk_supervisor test integration --no-deps --ignore-prerequisites --chain validium &> ${{ env.INTEGRATION_TESTS_LOGS_DIR }}/validium.log &
          PID2=$!

          ci_run zk_supervisor test integration --no-deps --ignore-prerequisites --chain custom_token &> ${{ env.INTEGRATION_TESTS_LOGS_DIR }}/custom_token.log &
          PID3=$!

          wait $PID1
          wait $PID2
          wait $PID3

      - name: Init external nodes
        run: |
          ci_run zk_inception external-node configs --db-url=postgres://postgres:notsecurepassword@localhost:5432 \
          --db-name=zksync_en_localhost_era_rollup --l1-rpc-url=http://localhost:8545 --chain era
          ci_run zk_inception external-node init --ignore-prerequisites --chain era 
          
          ci_run zk_inception external-node configs --db-url=postgres://postgres:notsecurepassword@localhost:5432 \
          --db-name=zksync_en_localhost_era_validium1 --l1-rpc-url=http://localhost:8545 --chain validium
          ci_run zk_inception external-node init --ignore-prerequisites --chain validium

          ci_run zk_inception external-node configs --db-url=postgres://postgres:notsecurepassword@localhost:5432 \
          --db-name=zksync_en_localhost_era_custom_token --l1-rpc-url=http://localhost:8545 --chain custom_token
          ci_run zk_inception external-node init --ignore-prerequisites --chain custom_token

      - name: Run recovery tests (from snapshot)
        run: |

          ci_run zk_supervisor test recovery --snapshot --no-deps --ignore-prerequisites --verbose --chain era &> ${{ env.SNAPSHOT_RECOVERY_LOGS_DIR }}/rollup.log &
          PID1=$!
          
          ci_run zk_supervisor test recovery --snapshot --no-deps --ignore-prerequisites --verbose --chain validium &> ${{ env.SNAPSHOT_RECOVERY_LOGS_DIR }}//validium.log &
          PID2=$!
          
          ci_run zk_supervisor test recovery --snapshot --no-deps --ignore-prerequisites --verbose --chain custom_token &> ${{ env.SNAPSHOT_RECOVERY_LOGS_DIR }}//custom_token.log &
          PID3=$!

          wait $PID1
          wait $PID2
          wait $PID3

      - name: Run recovery tests (from genesis)
        run: |
          ci_run zk_supervisor test recovery --no-deps --no-kill --ignore-prerequisites --verbose --chain era &> ${{ env.GENESIS_RECOVERY_LOGS_DIR }}/rollup.log &
          PID1=$!

          ci_run zk_supervisor test recovery --no-deps --no-kill --ignore-prerequisites --verbose --chain validium &> ${{ env.GENESIS_RECOVERY_LOGS_DIR }}/validium.log &
          PID2=$!

          ci_run zk_supervisor test recovery --no-deps --no-kill --ignore-prerequisites --verbose --chain custom_token &> ${{ env.GENESIS_RECOVERY_LOGS_DIR }}/custom_token.log &
          PID3=$!

          wait $PID1
          wait $PID2
          wait $PID3

      - name: Run external node server
        run: |
          ci_run zk_inception external-node run --ignore-prerequisites --chain era &> ${{ env.EXTERNAL_NODE_LOGS_DIR }}/rollup.log &
          ci_run zk_inception external-node run --ignore-prerequisites --chain validium &> ${{ env.EXTERNAL_NODE_LOGS_DIR }}/validium.log &
          ci_run zk_inception external-node run --ignore-prerequisites --chain custom_token &> ${{ env.EXTERNAL_NODE_LOGS_DIR }}/custom_token.log &
          ci_run sleep 5

      - name: Run integration tests en
        run: |
          ci_run zk_supervisor test integration --no-deps --ignore-prerequisites --external-node --chain era &> ${{ env.INTEGRATION_TESTS_EN_LOGS_DIR }}/rollup.log &
          PID1=$!

          ci_run zk_supervisor test integration --no-deps --ignore-prerequisites --external-node --chain validium &> ${{ env.INTEGRATION_TESTS_EN_LOGS_DIR }}/validium.log &
          PID2=$!

          ci_run zk_supervisor test integration --no-deps --ignore-prerequisites --external-node --chain custom_token &> ${{ env.INTEGRATION_TESTS_EN_LOGS_DIR }}/custom_token.log &
          PID3=$!

          wait $PID1
          wait $PID2
          wait $PID3

      - name: Run revert tests
        run: |
          ci_run killall -INT zksync_server || true
          ci_run killall -INT zksync_external_node || true
          
          ci_run zk_supervisor test revert --no-deps --external-node --no-kill --ignore-prerequisites --chain era &> ${{ env.REVERT_LOGS_DIR }}/rollup.log &
          PID1=$!

          ci_run zk_supervisor test revert --no-deps --external-node --no-kill --ignore-prerequisites --chain validium &> ${{ env.REVERT_LOGS_DIR }}/validium.log &
          PID2=$!

          ci_run zk_supervisor test revert --no-deps --external-node --no-kill --ignore-prerequisites --chain custom_token &> ${{ env.REVERT_LOGS_DIR }}/custom_token.log &
          PID3=$!
          
          wait $PID1
          wait $PID2
          wait $PID3


      # Upgrade tests should run last, because as soon as they
      # finish the bootloader will be different
      # TODO make upgrade tests safe to run multiple times
      - name: Run upgrade test
        run: |
          ci_run zk_supervisor test upgrade --no-deps --chain era
>>>>>>> 3506731d


      - name: Upload logs
        uses: actions/upload-artifact@50769540e7f4bd5e21e526ee35c689e35e0d6874 # v4.4.0
        if: always()
        with:
          name: logs
          path: logs<|MERGE_RESOLUTION|>--- conflicted
+++ resolved
@@ -35,320 +35,227 @@
           ci_localnet_up
           ci_run sccache --start-server
 
-      - name: Build zk_toolbox
-        run: ci_run bash -c "./bin/zkt"
-
-      - name: Create log directories
-        run: |
-          SERVER_LOGS_DIR=logs/server
-          INTEGRATION_TESTS_LOGS_DIR=logs/integration_tests
-          INTEGRATION_TESTS_EN_LOGS_DIR=logs/integration_tests/en
-          SNAPSHOT_RECOVERY_LOGS_DIR=logs/integration_tests/en
-          GENESIS_RECOVERY_LOGS_DIR=logs/integration_tests/en
-          EXTERNAL_NODE_LOGS_DIR=logs/external_node
-          REVERT_LOGS_DIR=logs/revert
-          
-          mkdir -p $SERVER_LOGS_DIR
-          mkdir -p $INTEGRATION_TESTS_LOGS_DIR
-          mkdir -p $INTEGRATION_TESTS_EN_LOGS_DIR
-          mkdir -p $SNAPSHOT_RECOVERY_LOGS_DIR
-          mkdir -p $GENESIS_RECOVERY_LOGS_DIR
-          mkdir -p $EXTERNAL_NODE_LOGS_DIR
-          mkdir -p $REVERT_LOGS_DIR
-          
-          echo "SERVER_LOGS_DIR=$SERVER_LOGS_DIR" >> $GITHUB_ENV
-          echo "INTEGRATION_TESTS_LOGS_DIR=$INTEGRATION_TESTS_LOGS_DIR" >> $GITHUB_ENV
-          echo "INTEGRATION_TESTS_EN_LOGS_DIR=$INTEGRATION_TESTS_EN_LOGS_DIR" >> $GITHUB_ENV
-          echo "SNAPSHOT_RECOVERY_LOGS_DIR=$SNAPSHOT_RECOVERY_LOGS_DIR" >> $GITHUB_ENV
-          echo "GENESIS_RECOVERY_LOGS_DIR=$GENESIS_RECOVERY_LOGS_DIR" >> $GITHUB_ENV
-          echo "EXTERNAL_NODE_LOGS_DIR=$EXTERNAL_NODE_LOGS_DIR" >> $GITHUB_ENV
-          echo "REVERT_LOGS_DIR=$REVERT_LOGS_DIR" >> $GITHUB_ENV
-
-<<<<<<< HEAD
+      # - name: Build zk_toolbox
+      #   run: ci_run bash -c "./bin/zkt"
+
+      # - name: Create log directories
+      #   run: |
+      #     SERVER_LOGS_DIR=logs/server
+      #     INTEGRATION_TESTS_LOGS_DIR=logs/integration_tests
+      #     INTEGRATION_TESTS_EN_LOGS_DIR=logs/integration_tests/en
+      #     SNAPSHOT_RECOVERY_LOGS_DIR=logs/integration_tests/en
+      #     GENESIS_RECOVERY_LOGS_DIR=logs/integration_tests/en
+      #     EXTERNAL_NODE_LOGS_DIR=logs/external_node
+      #     REVERT_LOGS_DIR=logs/revert
+          
+      #     mkdir -p $SERVER_LOGS_DIR
+      #     mkdir -p $INTEGRATION_TESTS_LOGS_DIR
+      #     mkdir -p $INTEGRATION_TESTS_EN_LOGS_DIR
+      #     mkdir -p $SNAPSHOT_RECOVERY_LOGS_DIR
+      #     mkdir -p $GENESIS_RECOVERY_LOGS_DIR
+      #     mkdir -p $EXTERNAL_NODE_LOGS_DIR
+      #     mkdir -p $REVERT_LOGS_DIR
+          
+      #     echo "SERVER_LOGS_DIR=$SERVER_LOGS_DIR" >> $GITHUB_ENV
+      #     echo "INTEGRATION_TESTS_LOGS_DIR=$INTEGRATION_TESTS_LOGS_DIR" >> $GITHUB_ENV
+      #     echo "INTEGRATION_TESTS_EN_LOGS_DIR=$INTEGRATION_TESTS_EN_LOGS_DIR" >> $GITHUB_ENV
+      #     echo "SNAPSHOT_RECOVERY_LOGS_DIR=$SNAPSHOT_RECOVERY_LOGS_DIR" >> $GITHUB_ENV
+      #     echo "GENESIS_RECOVERY_LOGS_DIR=$GENESIS_RECOVERY_LOGS_DIR" >> $GITHUB_ENV
+      #     echo "EXTERNAL_NODE_LOGS_DIR=$EXTERNAL_NODE_LOGS_DIR" >> $GITHUB_ENV
+      #     echo "REVERT_LOGS_DIR=$REVERT_LOGS_DIR" >> $GITHUB_ENV
+
       # - name: Initialize ecosystem
       #   run: |
       #     ci_run git config --global --add safe.directory /usr/src/zksync
       #     ci_run git config --global --add safe.directory /usr/src/zksync/contracts/system-contracts
       #     ci_run git config --global --add safe.directory /usr/src/zksync/contracts
-          
+
       #     ci_run zk_inception ecosystem init --deploy-paymaster --deploy-erc20 \
-      #     --deploy-ecosystem --l1-rpc-url=http://reth:8545 \
-      #     --server-db-url=postgres://postgres:notsecurepassword@postgres:5432 \
+      #     --deploy-ecosystem --l1-rpc-url=http://localhost:8545 \
+      #     --server-db-url=postgres://postgres:notsecurepassword@localhost:5432 \
       #     --server-db-name=zksync_server_localhost_era \
-      #     --prover-db-url=postgres://postgres:notsecurepassword@postgres:5432 \
+      #     --prover-db-url=postgres://postgres:notsecurepassword@localhost:5432 \
       #     --prover-db-name=zksync_prover_localhost_era \
       #     --ignore-prerequisites --verbose \
       #     --observability=false
 
-      # - name: Create and initialize chain
+      # - name: Read Custom Token address and set as environment variable
+      #   run: |
+      #     address=$(awk -F": " '/tokens:/ {found_tokens=1} found_tokens && /DAI:/ {found_dai=1} found_dai && /address:/ {print $2; exit}' ./configs/erc20.yaml)
+      #     echo "address=$address"
+      #     echo "address=$address" >> $GITHUB_ENV
+
+      # - name: Create and initialize Validium chain
       #   run: |
       #     ci_run zk_inception chain create \
-      #     --chain-name chain_rollup \
+      #     --chain-name validium \
       #     --chain-id sequential \
       #     --prover-mode no-proofs \
       #     --wallet-creation localhost \
-      #     --l1-batch-commit-data-generator-mode  rollup \
+      #     --l1-batch-commit-data-generator-mode validium \
       #     --base-token-address 0x0000000000000000000000000000000000000001 \
       #     --base-token-price-nominator 1 \
       #     --base-token-price-denominator 1 \
-      #     --set-as-default true \
+      #     --set-as-default false \
       #     --ignore-prerequisites
 
       #     ci_run zk_inception chain init \
       #     --deploy-paymaster \
-      #     --l1-rpc-url=http://reth:8545 \
-      #     --server-db-url=postgres://postgres:notsecurepassword@postgres:5432 \
-      #     --server-db-name=zksync_server_localhost_rollup \
-      #     --prover-db-url=postgres://postgres:notsecurepassword@postgres:5432 \
-      #     --prover-db-name=zksync_prover_localhost_rollup
-
-      # - name: Check Database
-      #   run: |
-      #     ci_run zk_supervisor database check-sqlx-data
-
-      # - name: Run server
-      #   run: |
-      #     ci_run zk_inception server --ignore-prerequisites &>server.log &
+      #     --l1-rpc-url=http://localhost:8545 \
+      #     --server-db-url=postgres://postgres:notsecurepassword@localhost:5432 \
+      #     --server-db-name=zksync_server_localhost_validium \
+      #     --prover-db-url=postgres://postgres:notsecurepassword@localhost:5432 \
+      #     --prover-db-name=zksync_prover_localhost_validium \
+      #     --port-offset 2000 \
+      #     --chain validium
+
+      # - name: Create and initialize chain with Custom Token
+      #   run: |
+      #     ci_run zk_inception chain create \
+      #     --chain-name custom_token \
+      #     --chain-id sequential \
+      #     --prover-mode no-proofs \
+      #     --wallet-creation localhost \
+      #     --l1-batch-commit-data-generator-mode rollup \
+      #     --base-token-address ${{ env.address }} \
+      #     --base-token-price-nominator 3 \
+      #     --base-token-price-denominator 2 \
+      #     --set-as-default false \
+      #     --ignore-prerequisites
+
+      #     ci_run zk_inception chain init \
+      #     --deploy-paymaster \
+      #     --l1-rpc-url=http://localhost:8545 \
+      #     --server-db-url=postgres://postgres:notsecurepassword@localhost:5432 \
+      #     --server-db-name=zksync_server_localhost_custom_token \
+      #     --prover-db-url=postgres://postgres:notsecurepassword@localhost:5432 \
+      #     --prover-db-name=zksync_prover_localhost_custom_token \
+      #     --port-offset 3000 \
+      #     --chain custom_token
+
+      # - name: Build test dependencies
+      #   run: |
+      #     ci_run zk_supervisor test build
+
+      # - name: Run servers
+      #   run: |
+      #     ci_run zk_inception server --ignore-prerequisites --chain era &> ${{ env.SERVER_LOGS_DIR }}/rollup.log &
+      #     ci_run zk_inception server --ignore-prerequisites --chain validium &> ${{ env.SERVER_LOGS_DIR }}/validium.log &
+      #     ci_run zk_inception server --ignore-prerequisites --chain custom_token &> ${{ env.SERVER_LOGS_DIR }}/custom_token.log &
       #     ci_run sleep 5
 
       # - name: Run integration tests
       #   run: |
-      #     ci_run zk_supervisor test integration --ignore-prerequisites --verbose
-
-      # - name: Init external node server
-      #   run: |
-      #     ci_run zk_inception external-node configs --db-url=postgres://postgres:notsecurepassword@postgres:5432 \
-      #     --db-name=zksync_en_localhost_era --l1-rpc-url=http://reth:8545
-      #     ci_run zk_inception external-node init --ignore-prerequisites
+      #     ci_run zk_supervisor test integration --no-deps --ignore-prerequisites --chain era &> ${{ env.INTEGRATION_TESTS_LOGS_DIR }}/rollup.log &
+      #     PID1=$!
+
+      #     ci_run zk_supervisor test integration --no-deps --ignore-prerequisites --chain validium &> ${{ env.INTEGRATION_TESTS_LOGS_DIR }}/validium.log &
+      #     PID2=$!
+
+      #     ci_run zk_supervisor test integration --no-deps --ignore-prerequisites --chain custom_token &> ${{ env.INTEGRATION_TESTS_LOGS_DIR }}/custom_token.log &
+      #     PID3=$!
+
+      #     wait $PID1
+      #     wait $PID2
+      #     wait $PID3
+
+      # - name: Init external nodes
+      #   run: |
+      #     ci_run zk_inception external-node configs --db-url=postgres://postgres:notsecurepassword@localhost:5432 \
+      #     --db-name=zksync_en_localhost_era_rollup --l1-rpc-url=http://localhost:8545 --chain era
+      #     ci_run zk_inception external-node init --ignore-prerequisites --chain era 
+          
+      #     ci_run zk_inception external-node configs --db-url=postgres://postgres:notsecurepassword@localhost:5432 \
+      #     --db-name=zksync_en_localhost_era_validium1 --l1-rpc-url=http://localhost:8545 --chain validium
+      #     ci_run zk_inception external-node init --ignore-prerequisites --chain validium
+
+      #     ci_run zk_inception external-node configs --db-url=postgres://postgres:notsecurepassword@localhost:5432 \
+      #     --db-name=zksync_en_localhost_era_custom_token --l1-rpc-url=http://localhost:8545 --chain custom_token
+      #     ci_run zk_inception external-node init --ignore-prerequisites --chain custom_token
 
       # - name: Run recovery tests (from snapshot)
       #   run: |
-      #     ci_run zk_supervisor test recovery --snapshot --ignore-prerequisites --verbose
-            
+
+      #     ci_run zk_supervisor test recovery --snapshot --no-deps --ignore-prerequisites --verbose --chain era &> ${{ env.SNAPSHOT_RECOVERY_LOGS_DIR }}/rollup.log &
+      #     PID1=$!
+          
+      #     ci_run zk_supervisor test recovery --snapshot --no-deps --ignore-prerequisites --verbose --chain validium &> ${{ env.SNAPSHOT_RECOVERY_LOGS_DIR }}//validium.log &
+      #     PID2=$!
+          
+      #     ci_run zk_supervisor test recovery --snapshot --no-deps --ignore-prerequisites --verbose --chain custom_token &> ${{ env.SNAPSHOT_RECOVERY_LOGS_DIR }}//custom_token.log &
+      #     PID3=$!
+
+      #     wait $PID1
+      #     wait $PID2
+      #     wait $PID3
+
       # - name: Run recovery tests (from genesis)
       #   run: |
-      #     ci_run zk_supervisor test recovery --ignore-prerequisites --verbose
-  
+      #     ci_run zk_supervisor test recovery --no-deps --no-kill --ignore-prerequisites --verbose --chain era &> ${{ env.GENESIS_RECOVERY_LOGS_DIR }}/rollup.log &
+      #     PID1=$!
+
+      #     ci_run zk_supervisor test recovery --no-deps --no-kill --ignore-prerequisites --verbose --chain validium &> ${{ env.GENESIS_RECOVERY_LOGS_DIR }}/validium.log &
+      #     PID2=$!
+
+      #     ci_run zk_supervisor test recovery --no-deps --no-kill --ignore-prerequisites --verbose --chain custom_token &> ${{ env.GENESIS_RECOVERY_LOGS_DIR }}/custom_token.log &
+      #     PID3=$!
+
+      #     wait $PID1
+      #     wait $PID2
+      #     wait $PID3
+
       # - name: Run external node server
       #   run: |
-      #     ci_run zk_inception external-node run --ignore-prerequisites &>external_node.log &
+      #     ci_run zk_inception external-node run --ignore-prerequisites --chain era &> ${{ env.EXTERNAL_NODE_LOGS_DIR }}/rollup.log &
+      #     ci_run zk_inception external-node run --ignore-prerequisites --chain validium &> ${{ env.EXTERNAL_NODE_LOGS_DIR }}/validium.log &
+      #     ci_run zk_inception external-node run --ignore-prerequisites --chain custom_token &> ${{ env.EXTERNAL_NODE_LOGS_DIR }}/custom_token.log &
       #     ci_run sleep 5
 
       # - name: Run integration tests en
       #   run: |
-      #     ci_run zk_supervisor test integration --ignore-prerequisites --verbose --external-node
+      #     ci_run zk_supervisor test integration --no-deps --ignore-prerequisites --external-node --chain era &> ${{ env.INTEGRATION_TESTS_EN_LOGS_DIR }}/rollup.log &
+      #     PID1=$!
+
+      #     ci_run zk_supervisor test integration --no-deps --ignore-prerequisites --external-node --chain validium &> ${{ env.INTEGRATION_TESTS_EN_LOGS_DIR }}/validium.log &
+      #     PID2=$!
+
+      #     ci_run zk_supervisor test integration --no-deps --ignore-prerequisites --external-node --chain custom_token &> ${{ env.INTEGRATION_TESTS_EN_LOGS_DIR }}/custom_token.log &
+      #     PID3=$!
+
+      #     wait $PID1
+      #     wait $PID2
+      #     wait $PID3
 
       # - name: Run revert tests
       #   run: |
-      #     ci_run zk_supervisor test revert --ignore-prerequisites --verbose
-
-      # - name: Run revert tests (external node)
-      #   run: |
-      #     ci_run zk_supervisor test revert --external-node --ignore-prerequisites --verbose
-
-      # This test should be the last one as soon as it
-      # finished bootloader will be different
+      #     ci_run killall -INT zksync_server || true
+      #     ci_run killall -INT zksync_external_node || true
+          
+      #     ci_run zk_supervisor test revert --no-deps --external-node --no-kill --ignore-prerequisites --chain era &> ${{ env.REVERT_LOGS_DIR }}/rollup.log &
+      #     PID1=$!
+
+      #     ci_run zk_supervisor test revert --no-deps --external-node --no-kill --ignore-prerequisites --chain validium &> ${{ env.REVERT_LOGS_DIR }}/validium.log &
+      #     PID2=$!
+
+      #     ci_run zk_supervisor test revert --no-deps --external-node --no-kill --ignore-prerequisites --chain custom_token &> ${{ env.REVERT_LOGS_DIR }}/custom_token.log &
+      #     PID3=$!
+          
+      #     wait $PID1
+      #     wait $PID2
+      #     wait $PID3
+
+
+      # # Upgrade tests should run last, because as soon as they
+      # # finish the bootloader will be different
+      # # TODO make upgrade tests safe to run multiple times
       # - name: Run upgrade test
       #   run: |
-      #     ci_run zk_supervisor test upgrade
-        
-      - name: Show server.log logs
-        if: always()
-        run: ci_run cat server.log || true
-=======
-      - name: Initialize ecosystem
-        run: |
-          ci_run git config --global --add safe.directory /usr/src/zksync
-          ci_run git config --global --add safe.directory /usr/src/zksync/contracts/system-contracts
-          ci_run git config --global --add safe.directory /usr/src/zksync/contracts
-
-          ci_run zk_inception ecosystem init --deploy-paymaster --deploy-erc20 \
-          --deploy-ecosystem --l1-rpc-url=http://localhost:8545 \
-          --server-db-url=postgres://postgres:notsecurepassword@localhost:5432 \
-          --server-db-name=zksync_server_localhost_era \
-          --prover-db-url=postgres://postgres:notsecurepassword@localhost:5432 \
-          --prover-db-name=zksync_prover_localhost_era \
-          --ignore-prerequisites --verbose \
-          --observability=false
-
-      - name: Read Custom Token address and set as environment variable
-        run: |
-          address=$(awk -F": " '/tokens:/ {found_tokens=1} found_tokens && /DAI:/ {found_dai=1} found_dai && /address:/ {print $2; exit}' ./configs/erc20.yaml)
-          echo "address=$address"
-          echo "address=$address" >> $GITHUB_ENV
-
-      - name: Create and initialize Validium chain
-        run: |
-          ci_run zk_inception chain create \
-          --chain-name validium \
-          --chain-id sequential \
-          --prover-mode no-proofs \
-          --wallet-creation localhost \
-          --l1-batch-commit-data-generator-mode validium \
-          --base-token-address 0x0000000000000000000000000000000000000001 \
-          --base-token-price-nominator 1 \
-          --base-token-price-denominator 1 \
-          --set-as-default false \
-          --ignore-prerequisites
-
-          ci_run zk_inception chain init \
-          --deploy-paymaster \
-          --l1-rpc-url=http://localhost:8545 \
-          --server-db-url=postgres://postgres:notsecurepassword@localhost:5432 \
-          --server-db-name=zksync_server_localhost_validium \
-          --prover-db-url=postgres://postgres:notsecurepassword@localhost:5432 \
-          --prover-db-name=zksync_prover_localhost_validium \
-          --port-offset 2000 \
-          --chain validium
-
-      - name: Create and initialize chain with Custom Token
-        run: |
-          ci_run zk_inception chain create \
-          --chain-name custom_token \
-          --chain-id sequential \
-          --prover-mode no-proofs \
-          --wallet-creation localhost \
-          --l1-batch-commit-data-generator-mode rollup \
-          --base-token-address ${{ env.address }} \
-          --base-token-price-nominator 3 \
-          --base-token-price-denominator 2 \
-          --set-as-default false \
-          --ignore-prerequisites
-
-          ci_run zk_inception chain init \
-          --deploy-paymaster \
-          --l1-rpc-url=http://localhost:8545 \
-          --server-db-url=postgres://postgres:notsecurepassword@localhost:5432 \
-          --server-db-name=zksync_server_localhost_custom_token \
-          --prover-db-url=postgres://postgres:notsecurepassword@localhost:5432 \
-          --prover-db-name=zksync_prover_localhost_custom_token \
-          --port-offset 3000 \
-          --chain custom_token
-
-      - name: Build test dependencies
-        run: |
-          ci_run zk_supervisor test build
-
-      - name: Run servers
-        run: |
-          ci_run zk_inception server --ignore-prerequisites --chain era &> ${{ env.SERVER_LOGS_DIR }}/rollup.log &
-          ci_run zk_inception server --ignore-prerequisites --chain validium &> ${{ env.SERVER_LOGS_DIR }}/validium.log &
-          ci_run zk_inception server --ignore-prerequisites --chain custom_token &> ${{ env.SERVER_LOGS_DIR }}/custom_token.log &
-          ci_run sleep 5
-
-      - name: Run integration tests
-        run: |
-          ci_run zk_supervisor test integration --no-deps --ignore-prerequisites --chain era &> ${{ env.INTEGRATION_TESTS_LOGS_DIR }}/rollup.log &
-          PID1=$!
-
-          ci_run zk_supervisor test integration --no-deps --ignore-prerequisites --chain validium &> ${{ env.INTEGRATION_TESTS_LOGS_DIR }}/validium.log &
-          PID2=$!
-
-          ci_run zk_supervisor test integration --no-deps --ignore-prerequisites --chain custom_token &> ${{ env.INTEGRATION_TESTS_LOGS_DIR }}/custom_token.log &
-          PID3=$!
-
-          wait $PID1
-          wait $PID2
-          wait $PID3
-
-      - name: Init external nodes
-        run: |
-          ci_run zk_inception external-node configs --db-url=postgres://postgres:notsecurepassword@localhost:5432 \
-          --db-name=zksync_en_localhost_era_rollup --l1-rpc-url=http://localhost:8545 --chain era
-          ci_run zk_inception external-node init --ignore-prerequisites --chain era 
-          
-          ci_run zk_inception external-node configs --db-url=postgres://postgres:notsecurepassword@localhost:5432 \
-          --db-name=zksync_en_localhost_era_validium1 --l1-rpc-url=http://localhost:8545 --chain validium
-          ci_run zk_inception external-node init --ignore-prerequisites --chain validium
-
-          ci_run zk_inception external-node configs --db-url=postgres://postgres:notsecurepassword@localhost:5432 \
-          --db-name=zksync_en_localhost_era_custom_token --l1-rpc-url=http://localhost:8545 --chain custom_token
-          ci_run zk_inception external-node init --ignore-prerequisites --chain custom_token
-
-      - name: Run recovery tests (from snapshot)
-        run: |
-
-          ci_run zk_supervisor test recovery --snapshot --no-deps --ignore-prerequisites --verbose --chain era &> ${{ env.SNAPSHOT_RECOVERY_LOGS_DIR }}/rollup.log &
-          PID1=$!
-          
-          ci_run zk_supervisor test recovery --snapshot --no-deps --ignore-prerequisites --verbose --chain validium &> ${{ env.SNAPSHOT_RECOVERY_LOGS_DIR }}//validium.log &
-          PID2=$!
-          
-          ci_run zk_supervisor test recovery --snapshot --no-deps --ignore-prerequisites --verbose --chain custom_token &> ${{ env.SNAPSHOT_RECOVERY_LOGS_DIR }}//custom_token.log &
-          PID3=$!
-
-          wait $PID1
-          wait $PID2
-          wait $PID3
-
-      - name: Run recovery tests (from genesis)
-        run: |
-          ci_run zk_supervisor test recovery --no-deps --no-kill --ignore-prerequisites --verbose --chain era &> ${{ env.GENESIS_RECOVERY_LOGS_DIR }}/rollup.log &
-          PID1=$!
-
-          ci_run zk_supervisor test recovery --no-deps --no-kill --ignore-prerequisites --verbose --chain validium &> ${{ env.GENESIS_RECOVERY_LOGS_DIR }}/validium.log &
-          PID2=$!
-
-          ci_run zk_supervisor test recovery --no-deps --no-kill --ignore-prerequisites --verbose --chain custom_token &> ${{ env.GENESIS_RECOVERY_LOGS_DIR }}/custom_token.log &
-          PID3=$!
-
-          wait $PID1
-          wait $PID2
-          wait $PID3
-
-      - name: Run external node server
-        run: |
-          ci_run zk_inception external-node run --ignore-prerequisites --chain era &> ${{ env.EXTERNAL_NODE_LOGS_DIR }}/rollup.log &
-          ci_run zk_inception external-node run --ignore-prerequisites --chain validium &> ${{ env.EXTERNAL_NODE_LOGS_DIR }}/validium.log &
-          ci_run zk_inception external-node run --ignore-prerequisites --chain custom_token &> ${{ env.EXTERNAL_NODE_LOGS_DIR }}/custom_token.log &
-          ci_run sleep 5
-
-      - name: Run integration tests en
-        run: |
-          ci_run zk_supervisor test integration --no-deps --ignore-prerequisites --external-node --chain era &> ${{ env.INTEGRATION_TESTS_EN_LOGS_DIR }}/rollup.log &
-          PID1=$!
-
-          ci_run zk_supervisor test integration --no-deps --ignore-prerequisites --external-node --chain validium &> ${{ env.INTEGRATION_TESTS_EN_LOGS_DIR }}/validium.log &
-          PID2=$!
-
-          ci_run zk_supervisor test integration --no-deps --ignore-prerequisites --external-node --chain custom_token &> ${{ env.INTEGRATION_TESTS_EN_LOGS_DIR }}/custom_token.log &
-          PID3=$!
-
-          wait $PID1
-          wait $PID2
-          wait $PID3
-
-      - name: Run revert tests
-        run: |
-          ci_run killall -INT zksync_server || true
-          ci_run killall -INT zksync_external_node || true
-          
-          ci_run zk_supervisor test revert --no-deps --external-node --no-kill --ignore-prerequisites --chain era &> ${{ env.REVERT_LOGS_DIR }}/rollup.log &
-          PID1=$!
-
-          ci_run zk_supervisor test revert --no-deps --external-node --no-kill --ignore-prerequisites --chain validium &> ${{ env.REVERT_LOGS_DIR }}/validium.log &
-          PID2=$!
-
-          ci_run zk_supervisor test revert --no-deps --external-node --no-kill --ignore-prerequisites --chain custom_token &> ${{ env.REVERT_LOGS_DIR }}/custom_token.log &
-          PID3=$!
-          
-          wait $PID1
-          wait $PID2
-          wait $PID3
-
-
-      # Upgrade tests should run last, because as soon as they
-      # finish the bootloader will be different
-      # TODO make upgrade tests safe to run multiple times
-      - name: Run upgrade test
-        run: |
-          ci_run zk_supervisor test upgrade --no-deps --chain era
->>>>>>> 3506731d
-
-
-      - name: Upload logs
-        uses: actions/upload-artifact@50769540e7f4bd5e21e526ee35c689e35e0d6874 # v4.4.0
-        if: always()
-        with:
-          name: logs
-          path: logs+      #     ci_run zk_supervisor test upgrade --no-deps --chain era
+
+
+      # - name: Upload logs
+      #   uses: actions/upload-artifact@50769540e7f4bd5e21e526ee35c689e35e0d6874 # v4.4.0
+      #   if: always()
+      #   with:
+      #     name: logs
+      #     path: logs