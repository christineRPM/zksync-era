--- conflicted
+++ resolved
@@ -1,10 +1,6 @@
 use std::path::PathBuf;
 
 use anyhow::Context;
-<<<<<<< HEAD
-use common::{check_prover_prequisites, cmd::Cmd, config::global_config, logger, spinner::Spinner};
-use config::EcosystemConfig;
-=======
 use common::{
     check_prover_prequisites,
     cmd::Cmd,
@@ -14,7 +10,6 @@
     spinner::Spinner,
 };
 use config::{copy_configs, set_prover_database, traits::SaveConfigWithBasePath, EcosystemConfig};
->>>>>>> 9143997e
 use xshell::{cmd, Shell};
 use zksync_config::{
     configs::{object_store::ObjectStoreMode, GeneralConfig},
