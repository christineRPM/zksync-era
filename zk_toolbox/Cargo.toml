[workspace]
members = [
    "crates/common",
    "crates/config",
    "crates/types",
    "crates/zk_inception",
    "crates/zk_supervisor",
    "crates/git_version_macro",
]
resolver = "2"

[workspace.package]
version = "0.1.0"
edition = "2021"
homepage = "https://zksync.io/"
license = "MIT OR Apache-2.0"
authors = ["The Matter Labs Team <hello@matterlabs.dev>"]
exclude = ["./github"]
repository = "https://github.com/matter-labs/zk_toolbox/"
description = "ZK Toolbox is a set of tools for working with zk stack."
keywords = ["zk", "cryptography", "blockchain", "ZKStack", "ZKsync"]


[workspace.dependencies]
# Local dependencies
common = { path = "crates/common" }
config = { path = "crates/config" }
types = { path = "crates/types" }
git_version_macro = { path = "crates/git_version_macro" }

# ZkSync deps
zksync_config = { path = "../core/lib/config" }
zksync_protobuf_config = { path = "../core/lib/protobuf_config" }
zksync_basic_types = { path = "../core/lib/basic_types" }
zksync_system_constants = { path = "../core/lib/constants" }
<<<<<<< HEAD
zksync_consensus_roles = "=0.1.1"
zksync_consensus_crypto = "=0.1.1"
zksync_protobuf = "=0.1.1"
zksync_types = { path = "../core/lib/types" }
=======
zksync_consensus_roles = "=0.3.0"
zksync_consensus_crypto = "=0.3.0"
zksync_protobuf = "=0.3.0"
>>>>>>> 30636e9c

# External dependencies
anyhow = "1.0.82"
clap = { version = "4.4", features = ["derive", "wrap_help", "string"] }
slugify-rs = "0.0.3"
cliclack = "0.2.5"
console = "0.15.8"
chrono = "0.4.38"
eyre = "0.6.12"
ethers = "2.0"
futures = "0.3.30"
human-panic = "2.0"
lazy_static = "1.4.0"
once_cell = "1.19.0"
rand = "0.8.5"
serde = { version = "1.0", features = ["derive"] }
serde_json = "1.0"
serde_yaml = "0.9"
sqlx = { version = "0.8.1", features = [
    "runtime-tokio",
    "migrate",
    "postgres",
] }
strum = { version = "0.26", features = ["derive"] }
thiserror = "1.0.57"
tokio = { version = "1.37", features = ["full"] }
toml = "0.8.12"
url = { version = "2.5.0", features = ["serde"] }
xshell = "0.2.6"
clap-markdown = "0.1.4"
secrecy = "0.8.0"<|MERGE_RESOLUTION|>--- conflicted
+++ resolved
@@ -33,16 +33,10 @@
 zksync_protobuf_config = { path = "../core/lib/protobuf_config" }
 zksync_basic_types = { path = "../core/lib/basic_types" }
 zksync_system_constants = { path = "../core/lib/constants" }
-<<<<<<< HEAD
-zksync_consensus_roles = "=0.1.1"
-zksync_consensus_crypto = "=0.1.1"
-zksync_protobuf = "=0.1.1"
-zksync_types = { path = "../core/lib/types" }
-=======
 zksync_consensus_roles = "=0.3.0"
 zksync_consensus_crypto = "=0.3.0"
 zksync_protobuf = "=0.3.0"
->>>>>>> 30636e9c
+zksync_types = { path = "../core/lib/types" }
 
 # External dependencies
 anyhow = "1.0.82"
