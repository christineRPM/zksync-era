--- conflicted
+++ resolved
@@ -1,9 +1,5 @@
-<<<<<<< HEAD
 pub(crate) mod delete;
-pub(crate) mod get_file_info;
-=======
 pub(crate) mod get_file_info;
 pub(crate) mod status;
 
-pub(crate) use status::StatusCommand;
->>>>>>> 3fd6d653
+pub(crate) use status::StatusCommand;