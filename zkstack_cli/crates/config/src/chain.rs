use std::{
    cell::OnceCell,
    path::{Path, PathBuf},
};

use serde::{Deserialize, Serialize, Serializer};
use xshell::Shell;
use zkstack_cli_types::{BaseToken, L1BatchCommitmentMode, L1Network, ProverMode, WalletCreation};
use zksync_basic_types::L2ChainId;
<<<<<<< HEAD
use zksync_config::{
    configs::{gateway::GatewayChainConfig, GatewayConfig},
    DAClientConfig::Avail,
};
=======
use zksync_config::configs::{gateway::GatewayChainConfig, GatewayConfig};
>>>>>>> e3759a27

use crate::{
    consts::{
        CONFIG_NAME, CONTRACTS_FILE, EN_CONFIG_FILE, GATEWAY_FILE, GENERAL_FILE, GENESIS_FILE,
        L1_CONTRACTS_FOUNDRY, SECRETS_FILE, WALLETS_FILE,
    },
    create_localhost_wallets,
    raw::RawConfig,
    traits::{
        FileConfigWithDefaultName, ReadConfig, ReadConfigWithBasePath, SaveConfig,
        SaveConfigWithBasePath, ZkStackConfig,
    },
<<<<<<< HEAD
    ContractsConfig, GeneralConfig, GenesisConfig, SecretsConfig, WalletsConfig, GATEWAY_FILE,
=======
    ContractsConfig, WalletsConfig,
>>>>>>> e3759a27
};

/// Chain configuration file. This file is created in the chain
/// directory before network initialization.
#[derive(Debug, Serialize, Deserialize, Clone)]
pub struct ChainConfigInternal {
    // The id of chain on this machine allows to easily setup multiple chains,
    // needs for local setups only
    pub id: u32,
    pub name: String,
    pub chain_id: L2ChainId,
    pub prover_version: ProverMode,
    pub configs: PathBuf,
    pub rocks_db_path: PathBuf,
    pub external_node_config_path: Option<PathBuf>,
    pub artifacts_path: Option<PathBuf>,
    pub l1_batch_commit_data_generator_mode: L1BatchCommitmentMode,
    pub base_token: BaseToken,
    pub wallet_creation: WalletCreation,
    #[serde(skip_serializing_if = "Option::is_none")]
    pub legacy_bridge: Option<bool>,
    #[serde(default)] // for backward compatibility
    pub evm_emulator: bool,
}

/// Chain configuration file. This file is created in the chain
/// directory before network initialization.
#[derive(Debug)]
pub struct ChainConfig {
    pub id: u32,
    pub name: String,
    pub chain_id: L2ChainId,
    pub prover_version: ProverMode,
    pub l1_network: L1Network,
    pub link_to_code: PathBuf,
    pub rocks_db_path: PathBuf,
    pub artifacts: PathBuf,
    pub configs: PathBuf,
    pub external_node_config_path: Option<PathBuf>,
    pub l1_batch_commit_data_generator_mode: L1BatchCommitmentMode,
    pub base_token: BaseToken,
    pub wallet_creation: WalletCreation,
    pub shell: OnceCell<Shell>,
    pub legacy_bridge: Option<bool>,
    pub evm_emulator: bool,
}

#[derive(Debug, Clone)]
pub enum DAValidatorType {
    Rollup = 0,
    NoDA = 1,
    Avail = 2,
}

impl Serialize for ChainConfig {
    fn serialize<S>(&self, serializer: S) -> Result<S::Ok, S::Error>
    where
        S: Serializer,
    {
        self.get_internal().serialize(serializer)
    }
}

impl ChainConfig {
    pub(crate) fn get_shell(&self) -> &Shell {
        self.shell.get().expect("Not initialized")
    }

    pub async fn get_genesis_config(&self) -> anyhow::Result<RawConfig> {
        RawConfig::read(self.get_shell(), self.path_to_genesis_config()).await
    }

    pub async fn get_general_config(&self) -> anyhow::Result<RawConfig> {
        RawConfig::read(self.get_shell(), self.path_to_general_config()).await
    }

    pub fn get_wallets_config(&self) -> anyhow::Result<WalletsConfig> {
        let path = self.configs.join(WALLETS_FILE);
        if self.get_shell().path_exists(&path) {
            return WalletsConfig::read(self.get_shell(), &path);
        }
        if self.wallet_creation == WalletCreation::Localhost {
            let wallets = create_localhost_wallets(self.get_shell(), &self.link_to_code, self.id)?;
            wallets.save(self.get_shell(), &path)?;
            return Ok(wallets);
        }
        anyhow::bail!("Wallets configs has not been found");
    }

<<<<<<< HEAD
    pub fn get_da_validator_type(&self) -> anyhow::Result<DAValidatorType> {
        let general = self.get_general_config().expect("General config not found");
        match (
            self.l1_batch_commit_data_generator_mode,
            general.da_client_config,
        ) {
            (L1BatchCommitmentMode::Rollup, _) => Ok(DAValidatorType::Rollup),
            (L1BatchCommitmentMode::Validium, None) => Ok(DAValidatorType::NoDA),
            (L1BatchCommitmentMode::Validium, Some(Avail(_))) => Ok(DAValidatorType::Avail),
            _ => anyhow::bail!("DAValidatorType is not supported"),
        }
    }

=======
>>>>>>> e3759a27
    pub fn get_contracts_config(&self) -> anyhow::Result<ContractsConfig> {
        ContractsConfig::read_with_base_path(self.get_shell(), &self.configs)
    }

    pub async fn get_secrets_config(&self) -> anyhow::Result<RawConfig> {
        RawConfig::read(self.get_shell(), self.path_to_secrets_config()).await
    }

    pub fn get_gateway_config(&self) -> anyhow::Result<GatewayConfig> {
        GatewayConfig::read_with_base_path(self.get_shell(), &self.configs)
    }

    pub fn get_gateway_chain_config(&self) -> anyhow::Result<GatewayChainConfig> {
        GatewayChainConfig::read_with_base_path(self.get_shell(), &self.configs)
    }

    pub fn path_to_general_config(&self) -> PathBuf {
        self.configs.join(GENERAL_FILE)
    }

    pub fn path_to_external_node_config(&self) -> PathBuf {
        self.configs.join(EN_CONFIG_FILE)
    }

    pub fn path_to_genesis_config(&self) -> PathBuf {
        self.configs.join(GENESIS_FILE)
    }

    pub fn path_to_contracts_config(&self) -> PathBuf {
        self.configs.join(CONTRACTS_FILE)
    }

    pub fn path_to_secrets_config(&self) -> PathBuf {
        self.configs.join(SECRETS_FILE)
    }

    pub fn path_to_gateway_config(&self) -> PathBuf {
        self.configs.join(GATEWAY_FILE)
<<<<<<< HEAD
    }

    pub fn save_general_config(&self, general_config: &GeneralConfig) -> anyhow::Result<()> {
        general_config.save_with_base_path(self.get_shell(), &self.configs)
=======
>>>>>>> e3759a27
    }

    pub fn path_to_l1_foundry(&self) -> PathBuf {
        self.link_to_code.join(L1_CONTRACTS_FOUNDRY)
    }

    pub fn save(&self, shell: &Shell, path: impl AsRef<Path>) -> anyhow::Result<()> {
        let config = self.get_internal();
        config.save(shell, path)
    }

    pub fn save_with_base_path(self, shell: &Shell, path: impl AsRef<Path>) -> anyhow::Result<()> {
        let config = self.get_internal();
        config.save_with_base_path(shell, path)
    }

    fn get_internal(&self) -> ChainConfigInternal {
        ChainConfigInternal {
            id: self.id,
            name: self.name.clone(),
            chain_id: self.chain_id,
            prover_version: self.prover_version,
            configs: self.configs.clone(),
            rocks_db_path: self.rocks_db_path.clone(),
            external_node_config_path: self.external_node_config_path.clone(),
            artifacts_path: Some(self.artifacts.clone()),
            l1_batch_commit_data_generator_mode: self.l1_batch_commit_data_generator_mode,
            base_token: self.base_token.clone(),
            wallet_creation: self.wallet_creation,
            legacy_bridge: self.legacy_bridge,
            evm_emulator: self.evm_emulator,
        }
    }
}

impl FileConfigWithDefaultName for ChainConfigInternal {
    const FILE_NAME: &'static str = CONFIG_NAME;
}

impl ZkStackConfig for ChainConfigInternal {}<|MERGE_RESOLUTION|>--- conflicted
+++ resolved
@@ -7,14 +7,7 @@
 use xshell::Shell;
 use zkstack_cli_types::{BaseToken, L1BatchCommitmentMode, L1Network, ProverMode, WalletCreation};
 use zksync_basic_types::L2ChainId;
-<<<<<<< HEAD
-use zksync_config::{
-    configs::{gateway::GatewayChainConfig, GatewayConfig},
-    DAClientConfig::Avail,
-};
-=======
 use zksync_config::configs::{gateway::GatewayChainConfig, GatewayConfig};
->>>>>>> e3759a27
 
 use crate::{
     consts::{
@@ -27,11 +20,7 @@
         FileConfigWithDefaultName, ReadConfig, ReadConfigWithBasePath, SaveConfig,
         SaveConfigWithBasePath, ZkStackConfig,
     },
-<<<<<<< HEAD
-    ContractsConfig, GeneralConfig, GenesisConfig, SecretsConfig, WalletsConfig, GATEWAY_FILE,
-=======
     ContractsConfig, WalletsConfig,
->>>>>>> e3759a27
 };
 
 /// Chain configuration file. This file is created in the chain
@@ -121,22 +110,6 @@
         anyhow::bail!("Wallets configs has not been found");
     }
 
-<<<<<<< HEAD
-    pub fn get_da_validator_type(&self) -> anyhow::Result<DAValidatorType> {
-        let general = self.get_general_config().expect("General config not found");
-        match (
-            self.l1_batch_commit_data_generator_mode,
-            general.da_client_config,
-        ) {
-            (L1BatchCommitmentMode::Rollup, _) => Ok(DAValidatorType::Rollup),
-            (L1BatchCommitmentMode::Validium, None) => Ok(DAValidatorType::NoDA),
-            (L1BatchCommitmentMode::Validium, Some(Avail(_))) => Ok(DAValidatorType::Avail),
-            _ => anyhow::bail!("DAValidatorType is not supported"),
-        }
-    }
-
-=======
->>>>>>> e3759a27
     pub fn get_contracts_config(&self) -> anyhow::Result<ContractsConfig> {
         ContractsConfig::read_with_base_path(self.get_shell(), &self.configs)
     }
@@ -175,13 +148,6 @@
 
     pub fn path_to_gateway_config(&self) -> PathBuf {
         self.configs.join(GATEWAY_FILE)
-<<<<<<< HEAD
-    }
-
-    pub fn save_general_config(&self, general_config: &GeneralConfig) -> anyhow::Result<()> {
-        general_config.save_with_base_path(self.get_shell(), &self.configs)
-=======
->>>>>>> e3759a27
     }
 
     pub fn path_to_l1_foundry(&self) -> PathBuf {
