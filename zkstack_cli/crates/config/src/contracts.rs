--- conflicted
+++ resolved
@@ -183,42 +183,21 @@
     pub bridgehub_proxy_addr: Address,
     pub state_transition_proxy_addr: Address,
     pub transparent_proxy_admin_addr: Address,
-<<<<<<< HEAD
-    // `Option` to be able to parse configs from previous protocol version
-=======
-    // `Option` to be able to parse configs from pre-gateway protocol version.
-    // TODO(EVM-927): not used without gateway version.
->>>>>>> 0d83184d
+    // `Option` to be able to parse configs from pre-gateway protocol version.
     #[serde(skip_serializing_if = "Option::is_none")]
     pub stm_deployment_tracker_proxy_addr: Option<Address>,
     pub validator_timelock_addr: Address,
     pub diamond_cut_data: String,
-<<<<<<< HEAD
-    // `Option` to be able to parse configs from previous protocol version
+    // `Option` to be able to parse configs from pre-gateway protocol version.
     #[serde(skip_serializing_if = "Option::is_none")]
     pub force_deployments_data: Option<String>,
-    // `Option` to be able to parse configs from previous protocol version
+    // `Option` to be able to parse configs from pre-gateway protocol version.
     #[serde(skip_serializing_if = "Option::is_none")]
     pub native_token_vault_addr: Option<Address>,
-    // `Option` to be able to parse configs from previous protocol version
+    // `Option` to be able to parse configs from pre-gateway protocol version.
     #[serde(skip_serializing_if = "Option::is_none")]
     pub l1_bytecodes_supplier_addr: Option<Address>,
-=======
-    // `Option` to be able to parse configs from pre-gateway protocol version.
-    // TODO(EVM-927): not used without gateway version.
-    #[serde(skip_serializing_if = "Option::is_none")]
-    pub force_deployments_data: Option<String>,
-    // `Option` to be able to parse configs from pre-gateway protocol version.
-    // TODO(EVM-927): not used without gateway version.
-    #[serde(skip_serializing_if = "Option::is_none")]
-    pub native_token_vault_addr: Option<Address>,
-    // `Option` to be able to parse configs from pre-gateway protocol version.
-    // TODO(EVM-927): not used without gateway version.
-    #[serde(skip_serializing_if = "Option::is_none")]
-    pub l1_bytecodes_supplier_addr: Option<Address>,
-    // `Option` to be able to parse configs from pre-gateway protocol version.
-    // TODO(EVM-927): not used without gateway version.
->>>>>>> 0d83184d
+    // `Option` to be able to parse configs from pre-gateway protocol version.
     #[serde(skip_serializing_if = "Option::is_none")]
     pub expected_rollup_l2_da_validator: Option<Address>,
 }
@@ -229,11 +208,7 @@
 pub struct BridgesContracts {
     pub erc20: BridgeContractsDefinition,
     pub shared: BridgeContractsDefinition,
-<<<<<<< HEAD
-=======
-    // `Option` to be able to parse configs from pre-gateway protocol version.
-    // TODO(EVM-927): not used without gateway version.
->>>>>>> 0d83184d
+    // `Option` to be able to parse configs from pre-gateway protocol version.
     #[serde(skip_serializing_if = "Option::is_none")]
     pub l1_nullifier_addr: Option<Address>,
 }
@@ -252,59 +227,29 @@
     pub governance_addr: Address,
     #[serde(default)]
     pub chain_admin_addr: Address,
-<<<<<<< HEAD
-    // Option to be able to parse old configs
+    // `Option` to be able to parse configs from pre-gateway protocol version.
     #[serde(skip_serializing_if = "Option::is_none")]
     pub access_control_restriction_addr: Option<Address>,
-    // Option to be able to parse old configs
-=======
-    // `Option` to be able to parse configs from pre-gateway protocol version.
-    // TODO(EVM-927): not used without gateway version.
-    #[serde(skip_serializing_if = "Option::is_none")]
-    pub access_control_restriction_addr: Option<Address>,
-    // `Option` to be able to parse configs from pre-gateway protocol version.
-    // TODO(EVM-927): not used without gateway version.
->>>>>>> 0d83184d
+    // `Option` to be able to parse configs from pre-gateway protocol version.
     #[serde(skip_serializing_if = "Option::is_none")]
     pub chain_proxy_admin_addr: Option<Address>,
     pub multicall3_addr: Address,
     pub verifier_addr: Address,
     pub validator_timelock_addr: Address,
     pub base_token_addr: Address,
-<<<<<<< HEAD
-    // `Option` to be able to parse configs from previous protocol version
+    // `Option` to be able to parse configs from pre-gateway protocol version.
     #[serde(skip_serializing_if = "Option::is_none")]
     pub base_token_asset_id: Option<H256>,
-    // `Option` to be able to parse configs from previous protocol version
+    // `Option` to be able to parse configs from pre-gateway protocol version.
     #[serde(skip_serializing_if = "Option::is_none")]
     pub rollup_l1_da_validator_addr: Option<Address>,
-    // `Option` to be able to parse configs from previous protocol version
+    // `Option` to be able to parse configs from pre-gateway protocol version.
     #[serde(skip_serializing_if = "Option::is_none")]
     pub avail_l1_da_validator_addr: Option<Address>,
-    // `Option` to be able to parse configs from previous protocol version
+    // `Option` to be able to parse configs from pre-gateway protocol version.
     #[serde(skip_serializing_if = "Option::is_none")]
     pub no_da_validium_l1_validator_addr: Option<Address>,
-    // `Option` to be able to parse configs from previous protocol version
-=======
-    // `Option` to be able to parse configs from pre-gateway protocol version.
-    // TODO(EVM-927): not used without gateway version.
-    #[serde(skip_serializing_if = "Option::is_none")]
-    pub base_token_asset_id: Option<H256>,
-    // `Option` to be able to parse configs from pre-gateway protocol version.
-    // TODO(EVM-927): not used without gateway version.
-    #[serde(skip_serializing_if = "Option::is_none")]
-    pub rollup_l1_da_validator_addr: Option<Address>,
-    // `Option` to be able to parse configs from pre-gateway protocol version.
-    // TODO(EVM-927): not used without gateway version.
-    #[serde(skip_serializing_if = "Option::is_none")]
-    pub avail_l1_da_validator_addr: Option<Address>,
-    // `Option` to be able to parse configs from pre-gateway protocol version.
-    // TODO(EVM-927): not used without gateway version.
-    #[serde(skip_serializing_if = "Option::is_none")]
-    pub no_da_validium_l1_validator_addr: Option<Address>,
-    // `Option` to be able to parse configs from pre-gateway protocol version.
-    // TODO(EVM-927): not used without gateway version.
->>>>>>> 0d83184d
+    // `Option` to be able to parse configs from pre-gateway protocol version.
     #[serde(skip_serializing_if = "Option::is_none")]
     pub transaction_filterer_addr: Option<Address>,
 }
@@ -313,35 +258,19 @@
 pub struct L2Contracts {
     pub testnet_paymaster_addr: Address,
     pub default_l2_upgrader: Address,
-<<<<<<< HEAD
-    // `Option` to be able to parse configs from previous protocol version
+    // `Option` to be able to parse configs from pre-gateway protocol version.
     #[serde(skip_serializing_if = "Option::is_none")]
     pub da_validator_addr: Option<Address>,
-    // `Option` to be able to parse configs from previous protocol version
+    // `Option` to be able to parse configs from pre-gateway protocol version.
     #[serde(skip_serializing_if = "Option::is_none")]
     pub l2_native_token_vault_proxy_addr: Option<Address>,
     // `Option` to be able to parse configs from previous protocol version
     #[serde(skip_serializing_if = "Option::is_none")]
     pub legacy_shared_bridge_addr: Option<Address>,
-=======
-    // `Option` to be able to parse configs from pre-gateway protocol version.
-    // TODO(EVM-927): not used without gateway version.
-    #[serde(skip_serializing_if = "Option::is_none")]
-    pub da_validator_addr: Option<Address>,
-    // `Option` to be able to parse configs from pre-gateway protocol version.
-    // TODO(EVM-927): not used without gateway version.
-    #[serde(skip_serializing_if = "Option::is_none")]
-    pub l2_native_token_vault_proxy_addr: Option<Address>,
->>>>>>> 0d83184d
     pub consensus_registry: Option<Address>,
     pub multicall3: Option<Address>,
     pub timestamp_asserter_addr: Option<Address>,
-<<<<<<< HEAD
-    // `Option` to be able to parse configs from previous protocol version
-=======
-    // `Option` to be able to parse configs from pre-gateway protocol version.
-    // TODO(EVM-927): not used without gateway version.
->>>>>>> 0d83184d
+    // `Option` to be able to parse configs from pre-gateway protocol version.
     #[serde(skip_serializing_if = "Option::is_none")]
     pub predeployed_l2_wrapped_base_token_address: Option<Address>,
 }