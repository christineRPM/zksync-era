--- conflicted
+++ resolved
@@ -273,10 +273,4 @@
     pub consensus_registry: Option<Address>,
     pub multicall3: Option<Address>,
     pub timestamp_asserter_addr: Option<Address>,
-<<<<<<< HEAD
-    // `Option` to be able to parse configs from pre-gateway protocol version.
-    #[serde(skip_serializing_if = "Option::is_none")]
-    pub predeployed_l2_wrapped_base_token_address: Option<Address>,
-=======
->>>>>>> e3759a27
 }