--- conflicted
+++ resolved
@@ -57,11 +57,7 @@
         shell,
         shell.current_dir(),
         args.link_to_code.clone(),
-<<<<<<< HEAD
-        args.skip_submodules_checkout,
-=======
         args.update_submodules,
->>>>>>> 0d83184d
     )?;
 
     let spinner = Spinner::new(MSG_CREATING_INITIAL_CONFIGURATIONS_SPINNER);
