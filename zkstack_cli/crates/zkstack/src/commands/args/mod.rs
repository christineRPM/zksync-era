--- conflicted
+++ resolved
@@ -1,17 +1,6 @@
-<<<<<<< HEAD
-pub use autocomplete::*;
-pub use containers::*;
-pub use update::*;
+pub use self::{autocomplete::*, containers::*, update::*, wait::*};
 
 mod autocomplete;
 mod containers;
 mod update;
-=======
-pub use self::{autocomplete::*, containers::*, run_server::*, update::*, wait::*};
-
-mod autocomplete;
-mod containers;
-mod run_server;
-mod update;
-mod wait;
->>>>>>> 4afbc317
+mod wait;