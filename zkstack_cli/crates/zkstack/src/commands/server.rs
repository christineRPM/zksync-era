--- conflicted
+++ resolved
@@ -10,11 +10,7 @@
     traits::FileConfigWithDefaultName, ChainConfig, ContractsConfig, EcosystemConfig,
     GeneralConfig, GenesisConfig, SecretsConfig, WalletsConfig,
 };
-<<<<<<< HEAD
-use xshell::{cmd, Shell};
 use zksync_config::configs::gateway::GatewayChainConfig;
-=======
->>>>>>> 64d861d1
 
 use crate::{
     commands::args::{RunServerArgs, ServerArgs, ServerCommand, WaitArgs},
