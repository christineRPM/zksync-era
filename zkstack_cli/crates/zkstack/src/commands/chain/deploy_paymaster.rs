use anyhow::Context;
use common::forge::{Forge, ForgeScriptArgs};
use config::{
    forge_interface::{
        paymaster::{DeployPaymasterInput, DeployPaymasterOutput},
        script_params::DEPLOY_PAYMASTER_SCRIPT_PARAMS,
    },
    traits::{ReadConfig, SaveConfig, SaveConfigWithBasePath},
    ChainConfig, ContractsConfig,
};
use xshell::Shell;

use crate::{
<<<<<<< HEAD
    messages::MSG_L1_SECRETS_MUST_BE_PRESENTED,
    utils::forge::{check_the_balance, fill_forge_private_key},
=======
    messages::{MSG_CHAIN_NOT_INITIALIZED, MSG_L1_SECRETS_MUST_BE_PRESENTED},
    utils::forge::{check_the_balance, fill_forge_private_key, WalletOwner},
>>>>>>> aaca32b6
};

pub async fn run(args: ForgeScriptArgs, shell: &Shell, chain: ChainConfig) -> anyhow::Result<()> {
    let mut contracts = chain.get_contracts_config()?;
    deploy_paymaster(shell, &chain, &mut contracts, args, None, true).await?;
    contracts.save_with_base_path(shell, chain.configs)
}

pub async fn deploy_paymaster(
    shell: &Shell,
    chain_config: &ChainConfig,
    contracts_config: &mut ContractsConfig,
    forge_args: ForgeScriptArgs,
    sender: Option<String>,
    broadcast: bool,
) -> anyhow::Result<()> {
    let input = DeployPaymasterInput::new(chain_config)?;
    let foundry_contracts_path = chain_config.path_to_foundry();
    input.save(
        shell,
        DEPLOY_PAYMASTER_SCRIPT_PARAMS.input(&chain_config.link_to_code),
    )?;
    let secrets = chain_config.get_secrets_config()?;

    let mut forge = Forge::new(&foundry_contracts_path)
        .script(&DEPLOY_PAYMASTER_SCRIPT_PARAMS.script(), forge_args.clone())
        .with_ffi()
        .with_rpc_url(
            secrets
                .l1
                .context(MSG_L1_SECRETS_MUST_BE_PRESENTED)?
                .l1_rpc_url
                .expose_str()
                .to_string(),
        );

    if let Some(address) = sender {
        forge = forge.with_sender(address);
    } else {
        forge = fill_forge_private_key(
            forge,
            Some(&chain_config.get_wallets_config()?.governor),
            WalletOwner::Governor,
        )?;
    }

    if broadcast {
        forge = forge.with_broadcast();
        check_the_balance(&forge).await?;
    }

    forge.run(shell)?;

    let output = DeployPaymasterOutput::read(
        shell,
        DEPLOY_PAYMASTER_SCRIPT_PARAMS.output(&chain_config.link_to_code),
    )?;

    contracts_config.l2.testnet_paymaster_addr = output.paymaster;
    Ok(())
}<|MERGE_RESOLUTION|>--- conflicted
+++ resolved
@@ -11,13 +11,8 @@
 use xshell::Shell;
 
 use crate::{
-<<<<<<< HEAD
     messages::MSG_L1_SECRETS_MUST_BE_PRESENTED,
-    utils::forge::{check_the_balance, fill_forge_private_key},
-=======
-    messages::{MSG_CHAIN_NOT_INITIALIZED, MSG_L1_SECRETS_MUST_BE_PRESENTED},
     utils::forge::{check_the_balance, fill_forge_private_key, WalletOwner},
->>>>>>> aaca32b6
 };
 
 pub async fn run(args: ForgeScriptArgs, shell: &Shell, chain: ChainConfig) -> anyhow::Result<()> {
